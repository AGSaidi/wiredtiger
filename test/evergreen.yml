--- conflicted
+++ resolved
@@ -1984,7 +1984,7 @@
           test_env_vars: ASAN_OPTIONS="detect_leaks=1:abort_on_error=1:disable_coredump=0" ASAN_SYMBOLIZER_PATH=/opt/mongodbtoolchain/v3/bin/llvm-symbolizer
           # run for 24 hours ( 24 * 60 = 1440 minutes), don't stop at failed tests, use default config
           format_test_script_args: -t 1440
-  
+
   - name: format-stress-sanitizer-lsm-test
     commands:
       - func: "get project"
@@ -2038,27 +2038,7 @@
           # At the time of writing this script, one call to underlying scripts takes about ~15 mins to finish in worst case.
           # We are giving an extra ~20% room for vairance in execution time.
           times: 80
-<<<<<<< HEAD
-
-  # This is special task until lz4 issues are resolved for zSeries distros
-  - name: recovery-stress-test-without-lz4
-    #set a 25 hours timeout
-    exec_timeout_secs: 90000
-    commands:
-      - func: "get project"
-      - func: "compile wiredtiger"
-        vars:
-          posix_configure_flags: --enable-strict --enable-diagnostic --with-builtins=snappy,zlib
-      - func: "recovery stress test script"
-        vars:
-          # Repeat this script enough times to make this task run for 24 hours
-          # At the time of writing this script, one call to underlying scripts takes about 8 mins to finish in worst case.
-          # We are giving an extra ~20% room for vairance in execution time.
-          times: 120
-
-=======
-          
->>>>>>> 16c09b05
+
   - name: split-stress-test
     commands:
       - func: "get project"
@@ -2199,13 +2179,9 @@
     - name: make-check-msan-test
     - name: compile-ubsan
     - name: ubsan-test
-<<<<<<< HEAD
     # Temporarily disabled
     # - name: linux-directio
-=======
-    - name: linux-directio
-      distros: ubuntu1804-build
->>>>>>> 16c09b05
+    #   distros: ubuntu1804-build
     - name: syscall-linux
     - name: make-check-asan-test
     - name: configure-combinations
@@ -2301,13 +2277,9 @@
     - name: make-check-msan-test
     - name: compile-ubsan
     - name: ubsan-test
-<<<<<<< HEAD
     # Temporarily disabled
     # - name: linux-directio
-=======
-    - name: linux-directio
-      distros: rhel80-build
->>>>>>> 16c09b05
+    #   distros: rhel80-build
     - name: syscall-linux
     - name: compile-asan
     - name: make-check-asan-test
