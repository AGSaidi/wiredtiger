#
# This file defines the tasks and platforms for WiredTiger in the
# MongoDB continuous integration system (see https://mci.mongodb.com).
#

functions:
  "get project" :
    command: git.get_project
    params:
      directory: wiredtiger
  "fetch artifacts" :
    command: s3.get
    params:
      aws_key: ${aws_key}
      aws_secret: ${aws_secret}
      remote_file: wiredtiger/${build_variant}/${revision}/artifacts/${dependent_task|compile}_${build_id}.tgz
      bucket: build_external
      extract_to: wiredtiger
  "fetch artifacts from little-endian" :
    - command: s3.get
      params:
        aws_key: ${aws_key}
        aws_secret: ${aws_secret}
        remote_file: wiredtiger/little-endian/${revision}/artifacts/WT_TEST.tgz
        bucket: build_external
        local_file: WT_TEST-little-endian.tgz
    - command: archive.targz_extract
      params:
        path: "WT_TEST-little-endian.tgz"
        destination: "wiredtiger/build_posix/test/format"
  "fetch artifacts from big-endian" :
    - command: s3.get
      params:
        aws_key: ${aws_key}
        aws_secret: ${aws_secret}
        remote_file: wiredtiger/big-endian/${revision}/artifacts/WT_TEST.tgz
        bucket: build_external
        local_file: WT_TEST-big-endian.tgz
    - command: archive.targz_extract
      params:
        path: "WT_TEST-big-endian.tgz"
        destination: "wiredtiger/build_posix/test/format"
  "fetch mongo-tests repo" :
    command: shell.exec
    params:
      script: |
        git clone https://github.com/wiredtiger/mongo-tests
  "configure wiredtiger": &configure_wiredtiger
    command: shell.exec
    params:
      working_dir: "wiredtiger/build_posix"
      shell: bash
      script: |
        set -o errexit
        set -o verbose
        if [ "$OS" != "Windows_NT" ]; then
          sh reconf
          ${configure_env_vars|CC=/opt/mongodbtoolchain/v3/bin/gcc CXX=/opt/mongodbtoolchain/v3/bin/g++ PATH=/opt/mongodbtoolchain/v3/bin:$PATH CFLAGS="-ggdb -fPIC"} \
            ../configure ${configure_python_setting|} \
            ${posix_configure_flags|--enable-silent-rules --enable-diagnostic --enable-python --enable-zlib --enable-strict --enable-static --prefix=$(pwd)/LOCAL_INSTALL}
        fi
  "make wiredtiger": &make_wiredtiger
    command: shell.exec
    params:
      working_dir: "wiredtiger"
      shell: bash
      script: |
        set -o errexit
        set -o verbose
        if [ "Windows_NT" == "$OS" ]; then
          pip install scons==3.1.1
          scons-3.1.1.bat ${win_configure_flags|--enable-python=c:\\swigwin-3.0.2\\swig.exe --enable-diagnostic} ${smp_command|}
        else
          cd build_posix
          ${make_command|make} ${smp_command|} 2>&1

          # On macOS, change the binary location with install_name_tool since DYLD_LIBRARY_PATH
          # appears not to work for dynamic modules loaded by python. For wt, the libtool generated
          # script has the wrong path for running on test machines.
          if [ "$(uname -s)" == "Darwin" ]; then
            WT_VERSION=$(m4 aclocal/version.m4)
            install_name_tool -change /usr/local/lib/libwiredtiger-$WT_VERSION.dylib $(pwd)/.libs/libwiredtiger-$WT_VERSION.dylib lang/python/_wiredtiger*.so
            install_name_tool -change /usr/local/lib/libwiredtiger-$WT_VERSION.dylib $(pwd)/.libs/libwiredtiger-$WT_VERSION.dylib .libs/wt
          fi
        fi
  "compile wiredtiger":
    - *configure_wiredtiger
    - *make_wiredtiger
  "compile wiredtiger no linux ftruncate":
    - *configure_wiredtiger
    - command: shell.exec
      params:
        working_dir: "wiredtiger/build_posix"
        shell: bash
        script: |
          set -o errexit
          set -o verbose
          echo '#undef HAVE_FTRUNCATE' >> wiredtiger_config.h
    - *make_wiredtiger
  "make check directory":
    command: shell.exec
    params:
      working_dir: "wiredtiger/build_posix"
      script: |
        set -o errexit
        set -o verbose

        ${test_env_vars|} ${make_command|make} VERBOSE=1 check -C ${directory}  ${smp_command|} 2>&1
  "make check all":
    command: shell.exec
    params:
      working_dir: "wiredtiger/build_posix"
      script: |
        set -o errexit
        set -o verbose

        ${test_env_vars|} ${make_command|make} VERBOSE=1 check ${smp_command|} 2>&1
  "unit test":
    command: shell.exec
    params:
      working_dir: "wiredtiger/build_posix"
      script: |
        set -o errexit
        set -o verbose

        ${test_env_vars|} ${python_binary|python} ../test/suite/run.py ${unit_test_args|-v 2} ${smp_command|} 2>&1
<<<<<<< HEAD
  # Temporarily disabled
  # "test format":
  #   command: shell.exec
  #   params:
  #     working_dir: "wiredtiger/build_posix/test/format"
  #     script: |
  #       set -o errexit
  #       set -o verbose
  #       for i in $(seq ${times|1}); do
  #         ./t -1 -c ${config|../../../test/format/CONFIG.stress} ${extra_args|}
  #       done
=======
  "test format":
    command: shell.exec
    params:
      working_dir: "wiredtiger/build_posix/test/format"
      script: |
        set -o errexit
        set -o verbose
        for i in $(seq ${times|1}); do
          ./t -1 -c ${config|../../../test/format/CONFIG.stress} ${extra_args|}
        done
  "many dbs test":
    command: shell.exec
    parms:
      working_dir: "wiredtiger/build_posix/test/manydbs"
      script: |
        set -o errexit
        set -o verbose
        ${test_env_vars|} ./t ${many_db_args|}
  "thread test":
    command: shell.exec
    parms:
      working_dir: "wiredtiger/build_posix/test/thread"
      script: |
        set -o errexit
        set -o verbose
        ${test_env_vars|} ./t ${thread_test_args|}
  "random abort test":
    command: shell.exec
    parms:
      working_dir: "wiredtiger/build_posix/test/csuite"
      script: |
        set -o errexit
        set -o verbose
        ${test_env_vars|} ./test_random_abort ${random_abort_args|}
>>>>>>> d47dcd1f
  "upload artifact":
    - command: archive.targz_pack
      params:
        target: "wiredtiger.tgz"
        source_dir: "wiredtiger"
        include:
          - "./**"
    - command: s3.put
      params:
        aws_secret: ${aws_secret}
        aws_key: ${aws_key}
        local_file: wiredtiger.tgz
        bucket: build_external
        permissions: public-read
        content_type: application/tar
        display_name: Artifacts
        remote_file: wiredtiger/${build_variant}/${revision}/artifacts/${task_name}_${build_id}.tgz
  "cleanup":
    command: shell.exec
    params:
      script: |
        rm -rf "wiredtiger"
        rm -rf "wiredtiger.tgz"

  # Temporarily disabled
  # "checkpoint test":
  #   command: shell.exec
  #   params:
  #     working_dir: "wiredtiger/build_posix/test/checkpoint"
  #     script: |
  #       set -o errexit
  #       set -o verbose
  #       ./t ${checkpoint_args} 2>&1

pre:
  - func: "cleanup"
post:
  - func: "upload artifact"
  - func: "cleanup"

tasks:
  # Base compile task on posix flavours
  - name: compile
    tags: ["pull_request"]
    commands:
      - func: "get project"
      - func: "compile wiredtiger"

  - name: compile-asan
    tags: ["pull_request"]
    commands:
      - func: "get project"
      - func: "compile wiredtiger"
        vars:
          configure_env_vars: CC=/opt/mongodbtoolchain/v3/bin/clang CXX=/opt/mongodbtoolchain/v3/bin/clang++ PATH=/opt/mongodbtoolchain/v3/bin:$PATH CFLAGS="-fsanitize=address -fno-omit-frame-pointer -ggdb"
          posix_configure_flags: --enable-silent-rules --enable-strict --enable-diagnostic --disable-static

  - name: compile-msan
    commands:
      - func: "get project"
      - func: "compile wiredtiger"
        vars:
          configure_env_vars: CC=/opt/mongodbtoolchain/v3/bin/clang CXX=/opt/mongodbtoolchain/v3/bin/clang++ PATH=/opt/mongodbtoolchain/v3/bin:$PATH CFLAGS="-fsanitize=memory -ggdb"
          posix_configure_flags: --enable-silent-rules --enable-strict --enable-diagnostic --disable-static

  - name: compile-ubsan
    commands:
      - func: "get project"
      - func: "compile wiredtiger"
        vars:
          configure_env_vars: CC=/opt/mongodbtoolchain/v3/bin/gcc CXX=/opt/mongodbtoolchain/v3/bin/g++ PATH=/opt/mongodbtoolchain/v3/bin:$PATH CFLAGS="-fsanitize=undefined -ggdb"
          posix_configure_flags: --enable-silent-rules --enable-strict --enable-diagnostic

  # production build with --disable-shared
  - name: compile-production-disable-shared
    tags: ["pull_request"]
    commands:
      - func: "get project"
      - func: "compile wiredtiger"
        vars:
          posix_configure_flags: --enable-silent-rules --enable-strict --disable-shared

  # production build with --disable-static
  - name: compile-production-disable-static
    tags: ["pull_request"]
    commands:
      - func: "get project"
      - func: "compile wiredtiger"
        vars:
          posix_configure_flags: --enable-silent-rules --enable-strict --disable-static --enable-lz4 --enable-snappy --enable-zlib --enable-zstd --enable-python

  - name: compile-linux-no-ftruncate
    commands:
      - func: "get project"
      - func: "compile wiredtiger no linux ftruncate"
        vars:
          posix_configure_flags: --enable-silent-rules --enable-diagnostic --enable-strict --enable-python

  - name: compile-wtperf
    commands:
      - func: "get project"
      - func: "compile wiredtiger"
        vars:
          posix_configure_flags: --enable-strict --enable-diagnostic

  - name: make-check-test
    depends_on:
      - name: compile
    commands:
      - func: "fetch artifacts"
      - func: "compile wiredtiger"
      - func: "make check all"

  - name: make-check-msan-test
    depends_on:
      - name: compile-msan
    commands:
      - func: "fetch artifacts"
        vars:
          dependent_task: compile-msan
      - func: "compile wiredtiger"
        vars:
          configure_env_vars: CC=/opt/mongodbtoolchain/v3/bin/clang CXX=/opt/mongodbtoolchain/v3/bin/clang++ PATH=/opt/mongodbtoolchain/v3/bin:$PATH CFLAGS="-fsanitize=memory -ggdb"
          posix_configure_flags: --enable-silent-rules --enable-strict --enable-diagnostic --disable-static
      - func: "make check all"
        vars:
          test_env_vars: MSAN_OPTIONS=abort_on_error=1:disable_coredump=0 MSAN_SYMBOLIZER_PATH=/opt/mongodbtoolchain/v3/bin/llvm-symbolizer

  - name: make-check-asan-test
    depends_on:
      - name: compile-asan
    commands:
      - func: "fetch artifacts"
        vars:
          dependent_task: compile-asan
      - func: "compile wiredtiger"
        vars:
          configure_env_vars: CC=/opt/mongodbtoolchain/v3/bin/clang CXX=/opt/mongodbtoolchain/v3/bin/clang++ PATH=/opt/mongodbtoolchain/v3/bin:$PATH CFLAGS="-fsanitize=address -fno-omit-frame-pointer -ggdb"
          posix_configure_flags: --enable-silent-rules --enable-strict --enable-diagnostic --disable-static
      - func: "make check all"
        vars:
          test_env_vars: ASAN_OPTIONS=detect_leaks=1:abort_on_error=1:disable_coredump=0 ASAN_SYMBOLIZER_PATH=/opt/mongodbtoolchain/v3/bin/llvm-symbolizer

  - name: make-check-linux-no-ftruncate-test
    depends_on:
      - name: compile-linux-no-ftruncate
    commands:
      - func: "fetch artifacts"
        vars:
          dependent_task: compile-linux-no-ftruncate
      - func: "compile wiredtiger no linux ftruncate"
        vars:
          posix_configure_flags: --enable-silent-rules --enable-diagnostic --enable-strict --enable-python
      - func: "make check all"

  # Start of normal make check test tasks

  - name: lang-python-test
    tags: ["pull_request"]
    depends_on:
      - name: compile
    commands:
      - func: "fetch artifacts"
      - func: "compile wiredtiger"
      - func: "make check directory"
        vars:
          directory: lang/python

  - name: examples-c-test
    tags: ["pull_request"]
    depends_on:
      - name: compile
    commands:
      - func: "fetch artifacts"
      - func: "compile wiredtiger"
      - func: "make check directory"
        vars:
          directory: examples/c

  - name: examples-c-asan-test
    tags: ["pull_request"]
    depends_on:
      - name: compile-asan
    commands:
      - func: "fetch artifacts"
        vars:
          dependent_task: compile-asan
      - func: "compile wiredtiger"
        vars:
          configure_env_vars: CC=/opt/mongodbtoolchain/v3/bin/clang CXX=/opt/mongodbtoolchain/v3/bin/clang++ PATH=/opt/mongodbtoolchain/v3/bin:$PATH CFLAGS="-fsanitize=address -ggdb"
          posix_configure_flags: --enable-silent-rules --enable-strict --enable-diagnostic --disable-static
      - func: "make check directory"
        vars:
          test_env_vars: ASAN_OPTIONS=detect_leaks=1:abort_on_error=1:disable_coredump=0 ASAN_SYMBOLIZER_PATH=/opt/mongodbtoolchain/v3/bin/llvm-symbolizer
          directory: examples/c

  - name: examples-c-production-disable-shared-test
    tags: ["pull_request"]
    depends_on:
      - name: compile-production-disable-shared
    commands:
      - func: "fetch artifacts"
        vars:
          dependent_task: compile-production-disable-shared
      - func: "compile wiredtiger"
        vars:
          posix_configure_flags: --enable-silent-rules --enable-strict --disable-shared
      - func: "make check directory"
        vars:
          directory: examples/c

  - name: examples-c-production-disable-static-test
    tags: ["pull_request"]
    depends_on:
      - name: compile-production-disable-static
    commands:
      - func: "fetch artifacts"
        vars:
          dependent_task: compile-production-disable-static
      - func: "compile wiredtiger"
        vars:
          posix_configure_flags: --enable-silent-rules --enable-strict --disable-static --enable-lz4 --enable-snappy --enable-zlib --enable-zstd --enable-python
      - func: "make check directory"
        vars:
          directory: examples/c

  - name: bloom-test
    tags: ["pull_request"]
    depends_on:
      - name: compile
    commands:
      - func: "fetch artifacts"
      - func: "compile wiredtiger"
      - func: "make check directory"
        vars:
          directory: test/bloom

  # Temporarily disabled
  # - name: checkpoint-test
  #   tags: ["pull_request"]
  #   depends_on:
  #     - name: compile
  #   commands:
  #     - func: "fetch artifacts"
  #     - func: "compile wiredtiger"
  #     - func: "make check directory"
  #       vars:
  #         directory: test/checkpoint

  - name: cursor-order-test
    tags: ["pull_request"]
    depends_on:
      - name: compile
    commands:
      - func: "fetch artifacts"
      - func: "compile wiredtiger"
      - func: "make check directory"
        vars:
          directory: test/cursor_order

  - name: fops-test
    tags: ["pull_request"]
    depends_on:
      - name: compile
    commands:
      - func: "fetch artifacts"
      - func: "compile wiredtiger"
      - func: "make check directory"
        vars:
          directory: test/fops

  # Temporarily disabled
  # - name: format-test
  #   tags: ["pull_request"]
  #   depends_on:
  #     - name: compile
  #   commands:
  #     - func: "fetch artifacts"
  #     - func: "compile wiredtiger"
  #     - func: "make check directory"
  #       vars:
  #         directory: test/format

  - name: huge-test
    tags: ["pull_request"]
    depends_on:
      - name: compile
    commands:
      - func: "fetch artifacts"
      - func: "compile wiredtiger"
      - func: "make check directory"
        vars:
          directory: test/huge

  - name: manydbs-test
    tags: ["pull_request"]
    depends_on:
      - name: compile
    commands:
      - func: "fetch artifacts"
      - func: "compile wiredtiger"
      - func: "make check directory"
        vars:
          directory: test/manydbs

  - name: packing-test
    tags: ["pull_request"]
    depends_on:
      - name: compile
    commands:
      - func: "fetch artifacts"
      - func: "compile wiredtiger"
      - func: "make check directory"
        vars:
          directory: test/packing

  - name: readonly-test
    tags: ["pull_request"]
    depends_on:
      - name: compile
    commands:
      - func: "fetch artifacts"
      - func: "compile wiredtiger"
      - func: "make check directory"
        vars:
          directory: test/readonly

  - name: salvage-test
    tags: ["pull_request"]
    depends_on:
      - name: compile
    commands:
      - func: "fetch artifacts"
      - func: "compile wiredtiger"
      - func: "make check directory"
        vars:
          directory: test/salvage

  - name: thread-test
    tags: ["pull_request"]
    depends_on:
      - name: compile
    commands:
      - func: "fetch artifacts"
      - func: "compile wiredtiger"
      - func: "make check directory"
        vars:
          directory: test/thread

  - name: bench-wtperf-test
    tags: ["pull_request"]
    depends_on:
      - name: compile
    commands:
      - func: "fetch artifacts"
      - func: "compile wiredtiger"
      - func: "make check directory"
        vars:
          directory: bench/wtperf

  # End of normal make check test tasks

  - name: ubsan-test
    depends_on:
      - name: compile-ubsan
    commands:
      - func: "fetch artifacts"
      - func: "compile wiredtiger"
        vars:
          configure_env_vars: CC=/opt/mongodbtoolchain/v3/bin/gcc CXX=/opt/mongodbtoolchain/v3/bin/g++ PATH=/opt/mongodbtoolchain/v3/bin:$PATH CFLAGS="-fsanitize=undefined -ggdb"
          posix_configure_flags: --enable-silent-rules --enable-strict --enable-diagnostic
      - command: shell.exec
        params:
          working_dir: "wiredtiger/build_posix/examples/c"
          script: |
            set -o errexit
            set -o verbose
            UBSAN_OPTIONS=print_stacktrace=1:halt_on_error=1:abort_on_error=1:disable_coredump=0 ./ex_access

  # Start of csuite test tasks

  # Temporarily disabled
  # - name: csuite-import-test
  #   tags: ["pull_request"]
  #   depends_on:
  #     - name: compile
  #   commands:
  #     - func: "fetch artifacts"
  #     - command: shell.exec
  #       params:
  #         working_dir: "wiredtiger/build_posix"
  #         script: |
  #           set -o errexit
  #           set -o verbose

  #           ${test_env_vars|} $(pwd)/../test/csuite/import/smoke.sh 2>&1

  - name: csuite-random-abort-test
    tags: ["pull_request"]
    depends_on:
      - name: compile
    commands:
      - func: "fetch artifacts"
      - command: shell.exec
        params:
          working_dir: "wiredtiger/build_posix"
          script: |
            set -o errexit
            set -o verbose

            ${test_env_vars|} $(pwd)/../test/csuite/random_abort/smoke.sh 2>&1

  - name: csuite-random-directio-test
    tags: ["pull_request"]
    depends_on:
      - name: compile
    commands:
      - func: "fetch artifacts"
      - command: shell.exec
        params:
          working_dir: "wiredtiger/build_posix"
          script: |
            set -o errexit
            set -o verbose

            ${test_env_vars|} $(pwd)/../test/csuite/random_directio/smoke.sh 2>&1

  - name: csuite-schema-abort-test
    tags: ["pull_request"]
    depends_on:
      - name: compile
    commands:
      - func: "fetch artifacts"
      - command: shell.exec
        params:
          working_dir: "wiredtiger/build_posix"
          script: |
            set -o errexit
            set -o verbose

            ${test_env_vars|} $(pwd)/../test/csuite/schema_abort/smoke.sh 2>&1

  # Temporarily disabled
  # - name: csuite-timestamp-abort-test
  #   tags: ["pull_request"]
  #   depends_on:
  #     - name: compile
  #   commands:
  #     - func: "fetch artifacts"
  #     - command: shell.exec
  #       params:
  #         working_dir: "wiredtiger/build_posix"
  #         script: |
  #           set -o errexit
  #           set -o verbose

  #           ${test_env_vars|} $(pwd)/../test/csuite/timestamp_abort/smoke.sh 2>&1

  - name: csuite-scope-test
    tags: ["pull_request"]
    depends_on:
      - name: compile
    commands:
      - func: "fetch artifacts"
      - command: shell.exec
        params:
          working_dir: "wiredtiger/build_posix"
          script: |
            set -o errexit
            set -o verbose

            ${test_env_vars|} $(pwd)/test/csuite/test_scope 2>&1

  - name: csuite-truncated-log-test
    tags: ["pull_request"]
    depends_on:
      - name: compile
    commands:
      - func: "fetch artifacts"
      - command: shell.exec
        params:
          working_dir: "wiredtiger/build_posix"
          script: |
            set -o errexit
            set -o verbose

            ${test_env_vars|} $(pwd)/test/csuite/test_truncated_log 2>&1

  - name: csuite-wt1965-col-efficiency-test
    tags: ["pull_request"]
    depends_on:
      - name: compile
    commands:
      - func: "fetch artifacts"
      - command: shell.exec
        params:
          working_dir: "wiredtiger/build_posix"
          script: |
            set -o errexit
            set -o verbose

            ${test_env_vars|} $(pwd)/test/csuite/test_wt1965_col_efficiency 2>&1

  - name: csuite-wt2403-lsm-workload-test
    tags: ["pull_request"]
    depends_on:
      - name: compile
    commands:
      - func: "fetch artifacts"
      - command: shell.exec
        params:
          working_dir: "wiredtiger/build_posix"
          script: |
            set -o errexit
            set -o verbose

            ${test_env_vars|} $(pwd)/test/csuite/test_wt2403_lsm_workload 2>&1

  - name: csuite-wt2447-join-main-table-test
    tags: ["pull_request"]
    depends_on:
      - name: compile
    commands:
      - func: "fetch artifacts"
      - command: shell.exec
        params:
          working_dir: "wiredtiger/build_posix"
          script: |
            set -o errexit
            set -o verbose

            ${test_env_vars|} $(pwd)/test/csuite/test_wt2447_join_main_table 2>&1

  - name: csuite-wt2695-checksum-test
    tags: ["pull_request"]
    depends_on:
      - name: compile
    commands:
      - func: "fetch artifacts"
      - command: shell.exec
        params:
          working_dir: "wiredtiger/build_posix"
          script: |
            set -o errexit
            set -o verbose

            ${test_env_vars|} $(pwd)/test/csuite/test_wt2695_checksum 2>&1

  - name: csuite-wt2592-join-schema-test
    tags: ["pull_request"]
    depends_on:
      - name: compile
    commands:
      - func: "fetch artifacts"
      - command: shell.exec
        params:
          working_dir: "wiredtiger/build_posix"
          script: |
            set -o errexit
            set -o verbose

            ${test_env_vars|} $(pwd)/test/csuite/test_wt2592_join_schema 2>&1

  - name: csuite-wt2719-reconfig-test
    tags: ["pull_request"]
    depends_on:
      - name: compile
    commands:
      - func: "fetch artifacts"
      - command: shell.exec
        params:
          working_dir: "wiredtiger/build_posix"
          script: |
            set -o errexit
            set -o verbose

            ${test_env_vars|} $(pwd)/test/csuite/test_wt2719_reconfig 2>&1

  - name: csuite-wt2999-join-extractor-test
    tags: ["pull_request"]
    depends_on:
      - name: compile
    commands:
      - func: "fetch artifacts"
      - command: shell.exec
        params:
          working_dir: "wiredtiger/build_posix"
          script: |
            set -o errexit
            set -o verbose

            ${test_env_vars|} $(pwd)/test/csuite/test_wt2999_join_extractor 2>&1

  - name: csuite-wt3120-filesys-test
    tags: ["pull_request"]
    depends_on:
      - name: compile
    commands:
      - func: "fetch artifacts"
      - command: shell.exec
        params:
          working_dir: "wiredtiger/build_posix"
          script: |
            set -o errexit
            set -o verbose

            ${test_env_vars|} $(pwd)/test/csuite/test_wt3120_filesys 2>&1

  - name: csuite-wt3135-search-near-collator-test
    tags: ["pull_request"]
    depends_on:
      - name: compile
    commands:
      - func: "fetch artifacts"
      - command: shell.exec
        params:
          working_dir: "wiredtiger/build_posix"
          script: |
            set -o errexit
            set -o verbose

            ${test_env_vars|} $(pwd)/test/csuite/test_wt3135_search_near_collator 2>&1

  - name: csuite-wt3184-dup-index-collator-test
    tags: ["pull_request"]
    depends_on:
      - name: compile
    commands:
      - func: "fetch artifacts"
      - command: shell.exec
        params:
          working_dir: "wiredtiger/build_posix"
          script: |
            set -o errexit
            set -o verbose

            ${test_env_vars|} $(pwd)/test/csuite/test_wt3184_dup_index_collator 2>&1

  - name: csuite-wt3363-checkpoint-op-races-test
    tags: ["pull_request"]
    depends_on:
      - name: compile
    commands:
      - func: "fetch artifacts"
      - command: shell.exec
        params:
          working_dir: "wiredtiger/build_posix"
          script: |
            set -o errexit
            set -o verbose

            ${test_env_vars|} $(pwd)/test/csuite/test_wt3363_checkpoint_op_races 2>&1

  - name: csuite-wt3874-pad-byte-collator-test
    tags: ["pull_request"]
    depends_on:
      - name: compile
    commands:
      - func: "fetch artifacts"
      - command: shell.exec
        params:
          working_dir: "wiredtiger/build_posix"
          script: |
            set -o errexit
            set -o verbose

            ${test_env_vars|} $(pwd)/test/csuite/test_wt3874_pad_byte_collator 2>&1

  - name: csuite-wt4105-large-doc-small-upd-test
    tags: ["pull_request"]
    depends_on:
      - name: compile
    commands:
      - func: "fetch artifacts"
      - command: shell.exec
        params:
          working_dir: "wiredtiger/build_posix"
          script: |
            set -o errexit
            set -o verbose

            ${test_env_vars|} $(pwd)/test/csuite/test_wt4105_large_doc_small_upd 2>&1

  - name: csuite-wt4117-checksum-test
    tags: ["pull_request"]
    depends_on:
      - name: compile
    commands:
      - func: "fetch artifacts"
      - command: shell.exec
        params:
          working_dir: "wiredtiger/build_posix"
          script: |
            set -o errexit
            set -o verbose

            ${test_env_vars|} $(pwd)/test/csuite/test_wt4117_checksum 2>&1

  - name: csuite-wt4156-metadata-salvage-test
    tags: ["pull_request"]
    depends_on:
      - name: compile
    commands:
      - func: "fetch artifacts"
      - command: shell.exec
        params:
          working_dir: "wiredtiger/build_posix"
          script: |
            set -o errexit
            set -o verbose

            ${test_env_vars|} $(pwd)/test/csuite/test_wt4156_metadata_salvage 2>&1

  - name: csuite-wt4699-json-test
    tags: ["pull_request"]
    depends_on:
      - name: compile
    commands:
      - func: "fetch artifacts"
      - command: shell.exec
        params:
          working_dir: "wiredtiger/build_posix"
          script: |
            set -o errexit
            set -o verbose

            ${test_env_vars|} $(pwd)/test/csuite/test_wt4699_json 2>&1

  - name: csuite-wt4803-cache-overflow-abort-test
    tags: ["pull_request"]
    depends_on:
      - name: compile
    commands:
      - func: "fetch artifacts"
      - command: shell.exec
        params:
          working_dir: "wiredtiger/build_posix"
          script: |
            set -o errexit
            set -o verbose

            ${test_env_vars|} $(pwd)/test/csuite/test_wt4803_cache_overflow_abort 2>&1

  - name: csuite-wt4891-meta-ckptlist-get-alloc-test
    tags: ["pull_request"]
    depends_on:
      - name: compile
    commands:
      - func: "fetch artifacts"
      - command: shell.exec
        params:
          working_dir: "wiredtiger/build_posix"
          script: |
            set -o errexit
            set -o verbose

            ${test_env_vars|} $(pwd)/test/csuite/test_wt4891_meta_ckptlist_get_alloc 2>&1

  - name: csuite-rwlock-test
    tags: ["pull_request"]
    depends_on:
      - name: compile
    commands:
      - func: "fetch artifacts"
      - command: shell.exec
        params:
          working_dir: "wiredtiger/build_posix"
          script: |
            set -o errexit
            set -o verbose

            ${test_env_vars|} $(pwd)/test/csuite/test_rwlock 2>&1

  - name: csuite-wt2246-col-append-test
    tags: ["pull_request"]
    depends_on:
      - name: compile
    commands:
      - func: "fetch artifacts"
      - command: shell.exec
        params:
          working_dir: "wiredtiger/build_posix"
          script: |
            set -o errexit
            set -o verbose

            ${test_env_vars|} $(pwd)/test/csuite/test_wt2246_col_append 2>&1

  - name: csuite-wt2323-join-visibility-test
    tags: ["pull_request"]
    depends_on:
      - name: compile
    commands:
      - func: "fetch artifacts"
      - command: shell.exec
        params:
          working_dir: "wiredtiger/build_posix"
          script: |
            set -o errexit
            set -o verbose

            ${test_env_vars|} $(pwd)/test/csuite/test_wt2323_join_visibility 2>&1

  - name: csuite-wt2535-insert-race-test
    tags: ["pull_request"]
    depends_on:
      - name: compile
    commands:
      - func: "fetch artifacts"
      - command: shell.exec
        params:
          working_dir: "wiredtiger/build_posix"
          script: |
            set -o errexit
            set -o verbose

            ${test_env_vars|} $(pwd)/test/csuite/test_wt2535_insert_race 2>&1

  - name: csuite-wt2834-join-bloom-fix-test
    tags: ["pull_request"]
    depends_on:
      - name: compile
    commands:
      - func: "fetch artifacts"
      - command: shell.exec
        params:
          working_dir: "wiredtiger/build_posix"
          script: |
            set -o errexit
            set -o verbose

            ${test_env_vars|} $(pwd)/test/csuite/test_wt2834_join_bloom_fix 2>&1

  - name: csuite-wt2853-perf-test
    tags: ["pull_request"]
    depends_on:
      - name: compile
    commands:
      - func: "fetch artifacts"
      - command: shell.exec
        params:
          working_dir: "wiredtiger/build_posix"
          script: |
            set -o errexit
            set -o verbose

            ${test_env_vars|} $(pwd)/test/csuite/test_wt2853_perf 2>&1

  - name: csuite-wt2909-checkpoint-integrity-test
    tags: ["pull_request"]
    depends_on:
      - name: compile
    commands:
      - func: "fetch artifacts"
      - command: shell.exec
        params:
          working_dir: "wiredtiger/build_posix"
          script: |
            set -o errexit
            set -o verbose

            ${test_env_vars|} $(pwd)/test/csuite/test_wt2909_checkpoint_integrity 2>&1

  - name: csuite-wt3338-partial-update-test
    tags: ["pull_request"]
    depends_on:
      - name: compile
    commands:
      - func: "fetch artifacts"
      - command: shell.exec
        params:
          working_dir: "wiredtiger/build_posix"
          script: |
            set -o errexit
            set -o verbose

            ${test_env_vars|} $(pwd)/test/csuite/test_wt3338_partial_update 2>&1

  - name: csuite-wt4333-handle-locks-test
    tags: ["pull_request"]
    depends_on:
      - name: compile
    commands:
      - func: "fetch artifacts"
      - command: shell.exec
        params:
          working_dir: "wiredtiger/build_posix"
          script: |
            set -o errexit
            set -o verbose

            ${test_env_vars|} $(pwd)/test/csuite/test_wt4333_handle_locks 2>&1

  # End of csuite test tasks

  # Start of Python unit test tasks

  - name: unit-test
    depends_on:
    - name: compile
    commands:
      - func: "fetch artifacts"
      - func: "unit test"

  - name: unit-test-long
    depends_on:
    - name: compile
    commands:
      - func: "fetch artifacts"
      - func: "unit test"
        vars:
          unit_test_args: -v 2 --long

  - name: unit-linux-no-ftruncate-test
    depends_on:
    - name: compile-linux-no-ftruncate
    commands:
      - func: "fetch artifacts"
        vars:
          dependent_task: compile-linux-no-ftruncate
      - func: "unit test"

  # Break out Python unit tests into multiple buckets/tasks based on test name and runtime
  # The test/suite/run.py script can work out test names by casting each command argument
  # with "test_" prefix and "*.py" postfix.
  #
  # One example:
  # "test/suite/run.py [ab]" will be translated to testing "test_a*.py" and "test_b*.py"

  - name: unit-test-bucket00
    tags: ["pull_request", "unit_test"]
    depends_on:
    - name: compile
    commands:
      - func: "fetch artifacts"
      - command: shell.exec
        params:
          working_dir: "wiredtiger/build_posix"
          script: |
            set -o errexit
            set -o verbose

            ${test_env_vars|} ${python_binary|python} ../test/suite/run.py [ab] ${unit_test_args|-v 2} ${smp_command|} 2>&1

  - name: unit-test-bucket01
    tags: ["pull_request", "unit_test"]
    depends_on:
    - name: compile
    commands:
      - func: "fetch artifacts"
      - command: shell.exec
        params:
          working_dir: "wiredtiger/build_posix"
          script: |
            set -o errexit
            set -o verbose

            # Reserve this bucket only for compat tests, which take a long time to run
            ${test_env_vars|} ${python_binary|python} ../test/suite/run.py compat ${unit_test_args|-v 2} ${smp_command|} 2>&1

  - name: unit-test-bucket02
    tags: ["pull_request", "unit_test"]
    depends_on:
    - name: compile
    commands:
      - func: "fetch artifacts"
      - command: shell.exec
        params:
          working_dir: "wiredtiger/build_posix"
          script: |
            set -o errexit
            set -o verbose

            # Non-compat tests in the 'c' family
            non_compat_tests=$(ls ../test/suite/test_c*.py | xargs -n1 basename | grep -v compat)
            ${test_env_vars|} ${python_binary|python} ../test/suite/run.py $non_compat_tests ${unit_test_args|-v 2} ${smp_command|} 2>&1

  - name: unit-test-bucket03
    tags: ["pull_request", "unit_test"]
    depends_on:
    - name: compile
    commands:
      - func: "fetch artifacts"
      - command: shell.exec
        params:
          working_dir: "wiredtiger/build_posix"
          script: |
            set -o errexit
            set -o verbose

            ${test_env_vars|} ${python_binary|python} ../test/suite/run.py [defghijk] ${unit_test_args|-v 2} ${smp_command|} 2>&1

  - name: unit-test-bucket04
    tags: ["pull_request", "unit_test"]
    depends_on:
    - name: compile
    commands:
      - func: "fetch artifacts"
      - command: shell.exec
        params:
          working_dir: "wiredtiger/build_posix"
          script: |
            set -o errexit
            set -o verbose

            ${test_env_vars|} ${python_binary|python} ../test/suite/run.py [lmnopq] ${unit_test_args|-v 2} ${smp_command|} 2>&1

  - name: unit-test-bucket05
    tags: ["pull_request", "unit_test"]
    depends_on:
    - name: compile
    commands:
      - func: "fetch artifacts"
      - command: shell.exec
        params:
          working_dir: "wiredtiger/build_posix"
          script: |
            set -o errexit
            set -o verbose

            ${test_env_vars|} ${python_binary|python} ../test/suite/run.py [rs] ${unit_test_args|-v 2} ${smp_command|} 2>&1

  - name: unit-test-bucket06
    tags: ["pull_request", "unit_test"]
    depends_on:
    - name: compile
    commands:
      - func: "fetch artifacts"
      - command: shell.exec
        params:
          working_dir: "wiredtiger/build_posix"
          script: |
            set -o errexit
            set -o verbose

            # Reserve this bucket only for timestamp tests, which take a long time to run
            ${test_env_vars|} ${python_binary|python} ../test/suite/run.py timestamp ${unit_test_args|-v 2} ${smp_command|} 2>&1

  - name: unit-test-bucket07
    tags: ["pull_request", "unit_test"]
    depends_on:
    - name: compile
    commands:
      - func: "fetch artifacts"
      - command: shell.exec
        params:
          working_dir: "wiredtiger/build_posix"
          script: |
            set -o errexit
            set -o verbose

            # Non-timestamp tests in the 't' family
            non_ts_tests=$(ls ../test/suite/test_t*.py | xargs -n1 basename | grep -v timestamp)
            ${test_env_vars|} ${python_binary|python} ../test/suite/run.py $non_ts_tests ${unit_test_args|-v 2} ${smp_command|} 2>&1
            ${test_env_vars|} ${python_binary|python} ../test/suite/run.py [uvwxyz] ${unit_test_args|-v 2} ${smp_command|} 2>&1

  # End of Python unit test tasks

  - name: s-all
    tags: ["pull_request"]
    depends_on:
    - name: compile
    commands:
      - func: "fetch artifacts"
      - command: shell.exec
        params:
          working_dir: "wiredtiger/dist"
          script: |
            set -o errexit
            set -o verbose
            sh s_all -A -E 2>&1

  - name: conf-dump-test
    tags: ["pull_request"]
    depends_on:
    - name: compile
    commands:
      - func: "fetch artifacts"
      - command: shell.exec
        params:
          working_dir: "wiredtiger/build_posix/test"
          script: |
            set -o errexit
            set -o verbose

            ${test_env_vars|} ${python_binary|python} ../../test/wtperf/test_conf_dump.py 2>&1

  - name: compile-windows-alt
    tags: ["pull_request", "windows_only"]
    depends_on:
    - name: compile
    commands:
      - func: "fetch artifacts"
      - command: shell.exec
        params:
          working_dir: "wiredtiger"
          script: |
            set -o errexit
            set -o verbose

            pip install scons==3.1.1
            scons-3.1.1.bat ${smp_command|} "CFLAGS=/Gv /wd4090 /wd4996 /we4047 /we4024 /TC /we4100 /we4133" wiredtiger.dll libwiredtiger.lib

  - name: scons-check
    tags: ["pull_request", "windows_only"]
    depends_on:
    - name: compile
    commands:
      - func: "fetch artifacts"
      - command: shell.exec
        params:
          working_dir: "wiredtiger"
          script: |
            set -o errexit
            set -o verbose

            pip install scons==3.1.1
            scons-3.1.1.bat ${smp_command|} check

  - name: fops
    tags: ["pull_request"]
    depends_on:
    - name: compile
    commands:
      - func: "fetch artifacts"
      - command: shell.exec
        params:
          working_dir: "wiredtiger"
          script: |
            set -o errexit
            set -o verbose
            if [ "Windows_NT" = "$OS" ]; then
              cmd.exe /c t_fops.exe
            else
              build_posix/test/fops/t
            fi

  # Temporarily disabled
  # - name: format
  #   tags: ["windows_only"]
  #   depends_on:
  #   - name: compile
  #   commands:
  #     - func: "fetch artifacts"
  #     - command: shell.exec
  #       params:
  #         working_dir: "wiredtiger"
  #         script: |
  #           set -o errexit
  #           set -o verbose
  #           # format assumes we run it from the format directory
  #           cmd.exe /c "cd test\\format && ..\\..\\t_format.exe reverse=0 encryption=none logging_compression=none runs=20"

  - name: million-collection-test
    commands:
      - func: "get project"
      - func: "fetch mongo-tests repo"
      - command: shell.exec
        params:
          working_dir: mongo-tests
          script: |
            sudo su
            set -o errexit
            set -o verbose
            ulimit -n 1000000
            ulimit -c unlimited
            largescale/run-million-collection-test.sh .

  - name: compatibility-test-for-mongodb-releases
    commands:
      - func: "get project"
      - command: shell.exec
        params:
          working_dir: "wiredtiger"
          script: |
            set -o errexit
            set -o verbose
            test/evergreen/compatibility_test_for_mongodb_releases.sh

  # Temporarily disabled
  # - name: generate-datafile-little-endian
  #   depends_on:
  #     - name: compile
  #   commands:
  #     - func: "fetch artifacts"
  #     - func: "compile wiredtiger"
  #     - func: "test format"
  #       vars:
  #         times: 10
  #         config: ../../../test/format/CONFIG.endian
  #         extra_args: -h "WT_TEST.$i"
  #     - command: shell.exec
  #       params:
  #         working_dir: "wiredtiger/build_posix/test/format"
  #         shell: bash
  #         script: |
  #           set -o errexit
  #           set -o verbose
  #           # Archive the WT_TEST directories which include the generated wt data files
  #           tar -zcvf WT_TEST.tgz WT_TEST*
  #     - command: s3.put
  #       params:
  #         aws_secret: ${aws_secret}
  #         aws_key: ${aws_key}
  #         local_file: wiredtiger/build_posix/test/format/WT_TEST.tgz
  #         bucket: build_external
  #         permissions: public-read
  #         content_type: application/tar
  #         display_name: WT_TEST
  #         remote_file: wiredtiger/little-endian/${revision}/artifacts/WT_TEST.tgz

  # Temporarily disabled
  # - name: verify-datafile-little-endian
  #   depends_on:
  #   - name: compile
  #   - name: generate-datafile-little-endian
  #   commands:
  #     - func: "fetch artifacts"
  #     - func: "fetch artifacts from little-endian"
  #     - command: shell.exec
  #       params:
  #         working_dir: "wiredtiger"
  #         script: |
  #           set -o errexit
  #           set -o verbose
  #           ./test/evergreen/verify_wt_datafiles.sh 2>&1

  # Temporarily disabled
  # - name: verify-datafile-from-little-endian
  #   depends_on:
  #   - name: compile
  #   - name: generate-datafile-little-endian
  #     variant: little-endian
  #   commands:
  #     - func: "fetch artifacts"
  #     - func: "fetch artifacts from little-endian"
  #     - command: shell.exec
  #       params:
  #         working_dir: "wiredtiger"
  #         script: |
  #           set -o errexit
  #           set -o verbose
  #           ./test/evergreen/verify_wt_datafiles.sh 2>&1

  # Temporarily disabled
  # - name: generate-datafile-big-endian
  #   depends_on:
  #     - name: compile
  #   commands:
  #     - func: "fetch artifacts"
  #     - func: "compile wiredtiger"
  #     - func: "test format"
  #       vars:
  #         times: 10
  #         config: ../../../test/format/CONFIG.endian
  #         extra_args: -h "WT_TEST.$i"
  #     - command: shell.exec
  #       params:
  #         working_dir: "wiredtiger/build_posix/test/format"
  #         shell: bash
  #         script: |
  #           set -o errexit
  #           set -o verbose
  #           # Archive the WT_TEST directories which include the generated wt data files
  #           tar -zcvf WT_TEST.tgz WT_TEST*
  #     - command: s3.put
  #       params:
  #         aws_secret: ${aws_secret}
  #         aws_key: ${aws_key}
  #         local_file: wiredtiger/build_posix/test/format/WT_TEST.tgz
  #         bucket: build_external
  #         permissions: public-read
  #         content_type: application/tar
  #         display_name: WT_TEST
  #         remote_file: wiredtiger/big-endian/${revision}/artifacts/WT_TEST.tgz

  # Temporarily disabled
  # - name: verify-datafile-big-endian
  #   depends_on:
  #   - name: compile
  #   - name: generate-datafile-big-endian
  #   commands:
  #     - func: "fetch artifacts"
  #     - func: "fetch artifacts from big-endian"
  #     - command: shell.exec
  #       params:
  #         working_dir: "wiredtiger"
  #         script: |
  #           set -o errexit
  #           set -o verbose
  #           ./test/evergreen/verify_wt_datafiles.sh 2>&1

  # Temporarily disabled
  # - name: verify-datafile-from-big-endian
  #   depends_on:
  #   - name: compile
  #   - name: generate-datafile-big-endian
  #     variant: big-endian
  #   commands:
  #     - func: "fetch artifacts"
  #     - func: "fetch artifacts from big-endian"
  #     - command: shell.exec
  #       params:
  #         working_dir: "wiredtiger"
  #         script: |
  #           set -o errexit
  #           set -o verbose
  #           ./test/evergreen/verify_wt_datafiles.sh 2>&1

  - name: clang-analyzer
    tags: ["pull_request"]
    commands:
      - func: "get project"
      - command: shell.exec
        params:
          working_dir: "wiredtiger"
          script: |
            set -o errexit
            set -o verbose
            sh dist/s_clang-scan 2>&1

  - name: configure-combinations
    commands:
      - func: "get project"
      - command: shell.exec
        params:
          working_dir: "wiredtiger/test/evergreen"
          script: |
            set -o errexit
            set -o verbose
            ./configure_combinations.sh ${smp_command|} 2>&1
      # Handle special build combination for running all the diagnostic tests.
      - func: "configure wiredtiger"
        vars:
          configure_env_vars: CC=/opt/mongodbtoolchain/v3/bin/gcc CXX=/opt/mongodbtoolchain/v3/bin/g++ PATH=/opt/mongodbtoolchain/v3/bin:$PATH CFLAGS="-g -Werror"
          posix_configure_flags: --enable-silent-rules --enable-diagnostic --disable-static
      - func: "make wiredtiger"
        vars:
          make_command: make all
      - func: "make check all"

  # Temporarily disabled
  # - name: linux-directio
  #   depends_on:
  #   - name: compile
  #   commands:
  #     - func: "fetch artifacts"
  #     - func: "compile wiredtiger"
  #     - func: "test format"
  #       vars:
  #         times: 3
  #         config: ../../../test/format/CONFIG.stress
  #         extra_args: -C "direct_io=[data]"

  # Temporarily disabled
  # - name: format-linux-no-ftruncate
  #   depends_on:
  #   - name: compile-linux-no-ftruncate
  #   commands:
  #     - func: "fetch artifacts"
  #       vars:
  #         dependent_task: compile-linux-no-ftruncate
  #     - func: "compile wiredtiger no linux ftruncate"
  #     - func: "test format"
  #       vars:
  #         times: 3

  - name: package
    commands:
      - func: "get project"
      - command: shell.exec
        params:
          working_dir: "wiredtiger/dist"
          script: |
            set -o errexit
            set -o verbose
            env CC=/opt/mongodbtoolchain/v3/bin/gcc CXX=/opt/mongodbtoolchain/v3/bin/g++ PATH=/opt/mongodbtoolchain/v3/bin:/opt/java/jdk11/bin:$PATH sh s_release `date +%Y%m%d`

  - name: syscall-linux
    depends_on:
    - name: compile
    commands:
      - func: "fetch artifacts"
      - func: "compile wiredtiger"
      - command: shell.exec
        params:
          working_dir: "wiredtiger/test/syscall"
          script: |
            set -o errexit
            set -o verbose
            ${python_binary|python} syscall.py --verbose --preserve

<<<<<<< HEAD
  # Temporarily disabled
  # - name: checkpoint-filetypes-test
  #   commands:
  #     - func: "get project"
  #     - func: "compile wiredtiger"
  #       vars:
  #         # Don't use diagnostic - this test looks for timing problems that are more likely to occur without it
  #         posix_configure_flags: --enable-strict
  #     - func: "checkpoint test"
  #       vars:
  #         checkpoint_args: -t m -n 1000000 -k 5000000 -C cache_size=100MB
  #     - func: "checkpoint test"
  #       vars:
  #         checkpoint_args: -t r -n 1000000 -k 5000000 -C cache_size=100MB
  #     - func: "checkpoint test"
  #       vars:
  #         checkpoint_args: -t c -n 1000000 -k 5000000 -C cache_size=100MB

  # Temporarily disabled
  # - name: coverage-report
  #   commands:
  #     - func: "get project"
  #     - func: "compile wiredtiger"
  #       vars:
  #         configure_env_vars: CC=/opt/mongodbtoolchain/v3/bin/gcc CXX=/opt/mongodbtoolchain/v3/bin/g++ PATH=/opt/mongodbtoolchain/v3/bin:$PATH CFLAGS="--coverage -fPIC -ggdb" LDFLAGS=--coverage
  #         posix_configure_flags: --enable-silent-rules --enable-diagnostic --enable-strict --enable-python --with-builtins=lz4,snappy,zlib
  #     - func: "make check all"
  #     - func: "unit test"
  #       vars:
  #         unit_test_args: -v 2 --long
  #     - func: "test format"
  #       vars:
  #         extra_args: checkpoints=1 leak_memory=0 mmap=1 file_type=row compression=snappy logging=1 logging_compression=snappy logging_prealloc=1
  #     - func: "test format"
  #       vars:
  #         extra_args: checkpoints=1 leak_memory=0 mmap=1 file_type=row alter=1 backups=1 compaction=1 data_extend=1 prepare=1 rebalance=1 salvage=1 statistics=1 statistics_server=1 verify=1
  #     - func: "test format"
  #       vars:
  #         extra_args: checkpoints=1 leak_memory=0 mmap=1 file_type=row direct_io=1 firstfit=1 internal_key_truncation=1
  #     - func: "test format"
  #       vars:
  #         extra_args: leak_memory=0 mmap=1 file_type=row checkpoints=0 in_memory=1 reverse=1 truncate=1
  #     - func: "test format"
  #       vars:
  #         extra_args: checkpoints=1 leak_memory=0 mmap=1 file_type=row compression=zlib huffman_key=1 huffman_value=1
  #     - func: "test format"
  #       vars:
  #         extra_args: checkpoints=1 leak_memory=0 mmap=1 file_type=row isolation=random transaction_timestamps=0
  #     - func: "test format"
  #       vars:
  #         extra_args: checkpoints=1 leak_memory=0 mmap=1 file_type=row data_source=lsm bloom=1
  #     - func: "test format"
  #       vars:
  #         extra_args: checkpoints=1 leak_memory=0 mmap=1 file_type=var compression=snappy checksum=uncompressed dictionary=1 repeat_data_pct=10
  #     - func: "test format"
  #       vars:
  #         extra_args: checkpoints=1 leak_memory=0 mmap=1 file_type=row compression=lz4 prefix_compression=1 leaf_page_max=9 internal_page_max=9 key_min=256 value_min=256
  #     - func: "test format"
  #       vars:
  #         extra_args: checkpoints=1 leak_memory=0 mmap=1 file_type=var leaf_page_max=9 internal_page_max=9 value_min=256
  #     - func: "test format"
  #       vars:
  #         extra_args: checkpoints=1 leak_memory=0 mmap=1 file_type=fix
  #     - command: shell.exec
  #       params:
  #         working_dir: "wiredtiger/build_posix"
  #         script: |
  #           set -o errexit
  #           set -o verbose
  #           # FIX ME Remove once BUILD-5025 is done
  #           pip install gcovr --user
  #           GCOV=/opt/mongodbtoolchain/v3/bin/gcov /home/ubuntu/.local/bin/gcovr -r .. -e '.*/bt_(debug|dump|misc|salvage|vrfy).*' -e '.*/(log|progress|verify_build|strerror|env_msg|err_file|cur_config|os_abort)\..*' -e '.*_stat\..*' --html -o ../coverage_report.html
  #     - command: s3.put
  #       params:
  #         aws_secret: ${aws_secret}
  #         aws_key: ${aws_key}
  #         local_file: wiredtiger/coverage_report.html
  #         bucket: build_external
  #         permissions: public-read
  #         content_type: text/html
  #         display_name: Coverage report
  #         remote_file: wiredtiger/${build_variant}/${revision}/coverage_report/coverage_report_${build_id}.html
=======
  - name: checkpoint-filetypes-test
    commands:
      - func: "get project"
      - func: "compile wiredtiger"
        vars:
          # Don't use diagnostic - this test looks for timing problems that are more likely to occur without it
          posix_configure_flags: --enable-strict
      - func: "checkpoint test"
        vars:
          checkpoint_args: -t m -n 1000000 -k 5000000 -C cache_size=100MB
      - func: "checkpoint test"
        vars:
          checkpoint_args: -t r -n 1000000 -k 5000000 -C cache_size=100MB
      - func: "checkpoint test"
        vars:
          checkpoint_args: -t c -n 1000000 -k 5000000 -C cache_size=100MB

  - name: coverage-report
    commands:
      - func: "get project"
      - func: "compile wiredtiger"
        vars:
          configure_env_vars: CC=/opt/mongodbtoolchain/v3/bin/gcc CXX=/opt/mongodbtoolchain/v3/bin/g++ PATH=/opt/mongodbtoolchain/v3/bin:$PATH CFLAGS="--coverage -fPIC -ggdb" LDFLAGS=--coverage
          posix_configure_flags: --enable-silent-rules --enable-diagnostic --enable-strict --enable-python --with-builtins=lz4,snappy,zlib
      - func: "make check all"
      - func: "unit test"
        vars:
          unit_test_args: -v 2 --long
      - func: "test format"
        vars:
          extra_args: checkpoints=1 leak_memory=0 mmap=1 file_type=row compression=snappy logging=1 logging_compression=snappy logging_prealloc=1
      - func: "test format"
        vars:
          extra_args: checkpoints=1 leak_memory=0 mmap=1 file_type=row alter=1 backups=1 compaction=1 data_extend=1 prepare=1 rebalance=1 salvage=1 statistics=1 statistics_server=1 verify=1
      - func: "test format"
        vars:
          extra_args: checkpoints=1 leak_memory=0 mmap=1 file_type=row direct_io=1 firstfit=1 internal_key_truncation=1
      - func: "test format"
        vars:
          extra_args: leak_memory=0 mmap=1 file_type=row checkpoints=0 in_memory=1 reverse=1 truncate=1
      - func: "test format"
        vars:
          extra_args: checkpoints=1 leak_memory=0 mmap=1 file_type=row compression=zlib huffman_key=1 huffman_value=1
      - func: "test format"
        vars:
          extra_args: checkpoints=1 leak_memory=0 mmap=1 file_type=row isolation=random transaction_timestamps=0
      - func: "test format"
        vars:
          extra_args: checkpoints=1 leak_memory=0 mmap=1 file_type=row data_source=lsm bloom=1
      - func: "test format"
        vars:
          extra_args: checkpoints=1 leak_memory=0 mmap=1 file_type=var compression=snappy checksum=uncompressed dictionary=1 repeat_data_pct=10
      - func: "test format"
        vars:
          extra_args: checkpoints=1 leak_memory=0 mmap=1 file_type=row compression=lz4 prefix_compression=1 leaf_page_max=9 internal_page_max=9 key_min=256 value_min=256
      - func: "test format"
        vars:
          extra_args: checkpoints=1 leak_memory=0 mmap=1 file_type=var leaf_page_max=9 internal_page_max=9 value_min=256
      - func: "test format"
        vars:
          extra_args: checkpoints=1 leak_memory=0 mmap=1 file_type=fix
      - command: shell.exec
        params:
          working_dir: "wiredtiger/build_posix"
          script: |
            set -o errexit
            set -o verbose

            GCOV=/opt/mongodbtoolchain/v3/bin/gcov gcovr -r .. -e '.*/bt_(debug|dump|misc|salvage|vrfy).*' -e '.*/(log|progress|verify_build|strerror|env_msg|err_file|cur_config|os_abort)\..*' -e '.*_stat\..*' --html -o ../coverage_report.html
      - command: s3.put
        params:
          aws_secret: ${aws_secret}
          aws_key: ${aws_key}
          local_file: wiredtiger/coverage_report.html
          bucket: build_external
          permissions: public-read
          content_type: text/html
          display_name: Coverage report
          remote_file: wiredtiger/${build_variant}/${revision}/coverage_report/coverage_report_${build_id}.html
>>>>>>> d47dcd1f

  - name: spinlock-gcc-test
    commands:
      - func: "get project"
      - func: "compile wiredtiger"
        vars:
          posix_configure_flags: --enable-python --with-spinlock=gcc --enable-strict
      - func: "make check all"
      - func: "test format"
        vars:
          times: 3
      - func: "unit test"

  - name: spinlock-pthread-adaptive-test
    commands:
      - func: "get project"
      - func: "compile wiredtiger"
        vars:
          posix_configure_flags: --enable-python --with-spinlock=pthread_adaptive --enable-strict
      - func: "make check all"
      - func: "test format"
        vars:
          times: 3
      - func: "unit test"

  - name: wtperf-test
    depends_on:
      - name: compile-wtperf
    commands:
      - func: "fetch artifacts"
        vars:
          dependent_task: compile-wtperf
      - command: shell.exec
        params:
          working_dir: "wiredtiger/build_posix"
          script: |
            set -o errexit
            set -o verbose
            # The test will generate WT_TEST directory automatically
            dir=../bench/wtperf/stress
            for file in `ls $dir`
            do
              ./bench/wtperf/wtperf -O $dir/$file -o verbose=2
              cp -rf WT_TEST WT_TEST_$file
            done

  - name: ftruncate-test
    commands: 
      - func: "get project"
      - func: "compile wiredtiger"
        vars:
          posix_configure_flags: ac_cv_func_ftruncate=no
      - command: shell.exec
        params:
          working_dir: "wiredtiger/build_posix"
          script: |
            set -o errexit
            set -o verbose
            ${test_env_vars|} $(pwd)/../test/csuite/random_abort/smoke.sh 2>&1
            ${test_env_vars|} $(pwd)/../test/csuite/timestamp_abort/smoke.sh 2>&1
            ${test_env_vars|} $(pwd)/test/csuite/test_truncated_log 2>&1

  - name: long-test
    commands:
      - func: "get project"
      - func: "configure wiredtiger"
        vars:
          configure_env_vars: CC=/opt/mongodbtoolchain/v3/bin/gcc CXX=/opt/mongodbtoolchain/v3/bin/g++ PATH=/opt/mongodbtoolchain/v3/bin:$PATH CFLAGS="-g -Werror"
          posix_configure_flags: --enable-silent-rules --enable-diagnostic --disable-static
      - func: "make wiredtiger"
      
      # Run the long version of make check, that includes the full csuite tests
      - func: "make check all"
        vars:
          test_env_vars: ${test_env_vars} TESTUTIL_ENABLE_LONG_TESTS=1
      - command: shell.exec
        params:
          working_dir: "wiredtiger/build_posix"
          script: |
            set -o errexit
            set -o verbose

            WT3363_CHECKPOINT_OP_RACES=1 test/csuite/./test_wt3363_checkpoint_op_races 2>&1
      
      # Many dbs test - Run with:
      # 1.  The defaults
      - func: "many dbs test"
      # 2.  Set idle flag to turn off operations.
      - func: "many dbs test"
        vars:
          many_db_args: -I
      # 3.  More dbs.
      - func: "many dbs test"
        vars:
          many_db_args: -D 40
      # 4.  With idle flag and more dbs.
      - func: "many dbs test"
        vars:
          many_db_args: -I -D 40
      
      # extended test/thread runs
      - func: "thread test"
        vars: 
          thread_test_args: -t f
      - func: "thread test"
        vars: 
          thread_test_args: -S -F -n 100000 -t f
      - func: "thread test"
        vars: 
          thread_test_args: -t r
      - func: "thread test"
        vars: 
          thread_test_args: -S -F -n 100000 -t r
      - func: "thread test"
        vars: 
          thread_test_args: -t v
      - func: "thread test"
        vars:
          thread_test_args: -S -F -n 100000 -t v
      
      # random-abort - default (random time and number of threads)
      - func: "random abort test"
      # random-abort - minimum time, random number of threads
      - func: "random abort test"
        vars:
          random_abort_args: -t 10
      # random-abort - maximum time, random number of threads
      - func: "random abort test"
        vars:
          random_abort_args: -t 40
      
      # truncated-log
      - command: shell.exec
        params:
          working_dir: "wiredtiger/build_posix/test/csuite/"
          script: |
            set -o errexit
            set -o verbose

            ./test_truncated_log
      
      # format test
      - func: "test format"
        vars:
          extra_args: file_type=fix
      - func: "test format"
        vars:
          extra_args: file_type=row
      
      #FIXME: Add wtperf testing from Jenkin "wiredtiger-test-check-long" after fixing WT-5270

  - name: time-shift-sensitivity-test
    depends_on:
      - name: compile
        vars:
          posix_configure_flags: --enable-strict
    commands:
      - func: "fetch artifacts"
        vars:
          posix_configure_flags: --enable-strict
      - command: shell.exec
        params:
          working_dir: "wiredtiger/test/csuite"
          script: |
            set -o errexit
            set -o verbose

            ./time_shift_test.sh /usr/local/lib/faketime/libfaketimeMT.so.1 0-1 2>&1

buildvariants:
- name: ubuntu1804
  display_name: Ubuntu 18.04
  run_on:
  - ubuntu1804-test
  expansions:
    test_env_vars: LD_PRELOAD=/usr/lib/x86_64-linux-gnu/libeatmydata.so PATH=/opt/mongodbtoolchain/v3/bin:$PATH LD_LIBRARY_PATH=$(pwd)/.libs top_srcdir=$(pwd)/.. top_builddir=$(pwd)
    smp_command: -j $(grep -c ^processor /proc/cpuinfo)
    posix_configure_flags: --enable-silent-rules --enable-diagnostic --enable-python --enable-zlib --enable-snappy --enable-strict --enable-static --prefix=$(pwd)/LOCAL_INSTALL
    make_command: PATH=/opt/mongodbtoolchain/v3/bin:$PATH make
  tasks:
    - name: ".pull_request !.windows_only"
    - name: compile-msan
    - name: make-check-msan-test
    - name: compile-ubsan
    - name: ubsan-test
    # Temporarily disabled
    # - name: linux-directio
    - name: syscall-linux
    - name: make-check-asan-test
    - name: configure-combinations
    # Temporarily disabled
    # - name: checkpoint-filetypes-test
    # - name: coverage-report
    - name: unit-test-long
    - name: spinlock-gcc-test
    - name: spinlock-pthread-adaptive-test
    - name: compile-wtperf
    - name: wtperf-test
    - name: ftruncate-test
    - name: long-test

- name: ubuntu1804-python3
  display_name: Ubuntu 18.04 (Python3)
  run_on:
  - ubuntu1804-test
  expansions:
    test_env_vars: LD_PRELOAD=/usr/lib/x86_64-linux-gnu/libeatmydata.so PATH=/opt/mongodbtoolchain/v3/bin:$PATH LD_LIBRARY_PATH=$(pwd)/.libs top_srcdir=$(pwd)/.. top_builddir=$(pwd)
    smp_command: -j $(grep -c ^processor /proc/cpuinfo)
    configure_python_setting: PYTHON=python3
    posix_configure_flags: --enable-silent-rules --enable-diagnostic --enable-python --enable-zlib --enable-snappy --enable-strict --enable-static --prefix=$(pwd)/LOCAL_INSTALL
    make_command: PATH=/opt/mongodbtoolchain/v3/bin:$PATH make
    python_binary: python3
  tasks:
    - name: compile
    - name: ".unit_test"
    - name: conf-dump-test

- name: package
  display_name: Package
  batchtime: 1440 # 1 day
  run_on:
  - ubuntu1804-test
  tasks:
    - name: package

- name: linux-no-ftruncate
  display_name: Linux no ftruncate
  batchtime: 10080 # 1 day
  run_on:
  - ubuntu1804-test
  expansions:
    test_env_vars: LD_PRELOAD=/usr/lib/x86_64-linux-gnu/libeatmydata.so PATH=/opt/mongodbtoolchain/v3/bin:$PATH LD_LIBRARY_PATH=$(pwd)/.libs top_srcdir=$(pwd)/.. top_builddir=$(pwd)
    smp_command: -j $(grep -c ^processor /proc/cpuinfo)
    make_command: PATH=/opt/mongodbtoolchain/v3/bin:$PATH make
  tasks:
    - name: compile-linux-no-ftruncate
    - name: make-check-linux-no-ftruncate-test
    - name: unit-linux-no-ftruncate-test
    # Temporarily disabled
    # - name: format-linux-no-ftruncate

- name: rhel80
  display_name: RHEL 8.0
  run_on:
  - rhel80-test
  expansions:
    test_env_vars: LD_PRELOAD=/usr/local/lib/libeatmydata.so PATH=/opt/mongodbtoolchain/v3/bin:$PATH LD_LIBRARY_PATH=$(pwd)/.libs top_srcdir=$(pwd)/.. top_builddir=$(pwd)
    smp_command: -j $(grep -c ^processor /proc/cpuinfo)
    make_command: PATH=/opt/mongodbtoolchain/v3/bin:$PATH make
  tasks:
    - name: compile
    - name: make-check-test
    - name: unit-test
    - name: fops
    - name: time-shift-sensitivity-test

- name: large-scale-test
  display_name: Large scale testing
  batchtime: 1440 # 1 day
  run_on:
  - rhel80-build
  tasks:
    - name: million-collection-test

- name: compatibility-tests
  display_name: Compatibility tests
  batchtime: 10080 # 7 days
  run_on:
  - ubuntu1804-test
  tasks:
    - name: compatibility-test-for-mongodb-releases

- name: windows-64
  display_name: Windows 64-bit
  run_on:
  - windows-64-vs2017-test
  tasks:
    - name: compile
    - name: ".windows_only"
    - name: ".unit_test"
    - name: fops

- name: macos-1012
  display_name: OS X 10.12
  run_on:
  - macos-1012
  expansions:
    configure_env_vars: PATH=/opt/mongodbtoolchain/v3/bin:$PATH CFLAGS="-ggdb -fPIC"
    posix_configure_flags: --enable-silent-rules --enable-diagnostic --enable-python --enable-zlib --enable-strict --enable-static --prefix=$(pwd)/LOCAL_INSTALL
    smp_command: -j $(sysctl -n hw.logicalcpu)
    make_command: PATH=/opt/mongodbtoolchain/v3/bin:$PATH ARCHFLAGS=-Wno-error=unused-command-line-argument-hard-error-in-future make
    test_env_vars: PATH=/opt/mongodbtoolchain/v3/bin:$PATH DYLD_LIBRARY_PATH=$(pwd)/.libs top_srcdir=$(pwd)/.. top_builddir=$(pwd)
  tasks:
    - name: compile
    - name: make-check-test
    - name: unit-test
    - name: fops

# Temporarily disabled
# - name: little-endian
#   display_name: Little-endian (x86)
#   run_on:
#   - ubuntu1804-test
#   batchtime: 10080 # 7 days
#   expansions:
#     smp_command: -j $(grep -c ^processor /proc/cpuinfo)
#     test_env_vars: PATH=/opt/mongodbtoolchain/v3/bin:$PATH LD_LIBRARY_PATH=$(pwd)/.libs top_srcdir=$(pwd)/.. top_builddir=$(pwd)
#   tasks:
#   - name: compile
#   - name: generate-datafile-little-endian
#   - name: verify-datafile-little-endian
#   - name: verify-datafile-from-big-endian

# Temporarily disabled
# - name: big-endian
#   display_name: Big-endian (s390x/zSeries)
#   modules:
#   - enterprise
#   run_on:
#   - ubuntu1804-zseries-build
#   batchtime: 10080 # 7 days
#   expansions:
#     smp_command: -j $(grep -c ^processor /proc/cpuinfo)
#     test_env_vars: PATH=/opt/mongodbtoolchain/v3/bin:$PATH LD_LIBRARY_PATH=$(pwd)/.lib top_srcdir=$(pwd)/.. top_builddir=$(pwd)
#   tasks:
#   - name: compile
#   - name: generate-datafile-big-endian
#   - name: verify-datafile-big-endian
#   - name: verify-datafile-from-little-endian

- name: ubuntu1804-ppc
  display_name: Ubuntu 18.04 PPC
  run_on:
  - ubuntu1804-power8-test
  expansions:
    smp_command: -j $(grep -c ^processor /proc/cpuinfo)
    posix_configure_flags: --enable-silent-rules --enable-diagnostic --enable-python --enable-zlib --enable-snappy --enable-strict --enable-static --prefix=$(pwd)/LOCAL_INSTALL
    make_command: PATH=/opt/mongodbtoolchain/v3/bin:$PATH make
    test_env_vars: PATH=/opt/mongodbtoolchain/v3/bin:$PATH LD_LIBRARY_PATH=$(pwd)/.libs top_srcdir=$(pwd)/.. top_builddir=$(pwd)
  tasks:
  - name: compile
  - name: unit-test

- name: ubuntu1804-zseries
  display_name: Ubuntu 18.04 zSeries
  run_on:
  - ubuntu1804-zseries-test
  expansions:
    smp_command: -j $(grep -c ^processor /proc/cpuinfo)
    posix_configure_flags: --enable-silent-rules --enable-diagnostic --enable-python --enable-zlib --enable-snappy --enable-strict --enable-static --prefix=$(pwd)/LOCAL_INSTALL
    make_command: PATH=/opt/mongodbtoolchain/v3/bin:$PATH make
    test_env_vars: PATH=/opt/mongodbtoolchain/v3/bin:$PATH LD_LIBRARY_PATH=$(pwd)/.libs:$(pwd)/lang/python top_srcdir=$(pwd)/.. top_builddir=$(pwd)
  tasks:
  - name: compile
  - name: unit-test<|MERGE_RESOLUTION|>--- conflicted
+++ resolved
@@ -124,7 +124,6 @@
         set -o verbose
 
         ${test_env_vars|} ${python_binary|python} ../test/suite/run.py ${unit_test_args|-v 2} ${smp_command|} 2>&1
-<<<<<<< HEAD
   # Temporarily disabled
   # "test format":
   #   command: shell.exec
@@ -136,17 +135,6 @@
   #       for i in $(seq ${times|1}); do
   #         ./t -1 -c ${config|../../../test/format/CONFIG.stress} ${extra_args|}
   #       done
-=======
-  "test format":
-    command: shell.exec
-    params:
-      working_dir: "wiredtiger/build_posix/test/format"
-      script: |
-        set -o errexit
-        set -o verbose
-        for i in $(seq ${times|1}); do
-          ./t -1 -c ${config|../../../test/format/CONFIG.stress} ${extra_args|}
-        done
   "many dbs test":
     command: shell.exec
     parms:
@@ -171,7 +159,6 @@
         set -o errexit
         set -o verbose
         ${test_env_vars|} ./test_random_abort ${random_abort_args|}
->>>>>>> d47dcd1f
   "upload artifact":
     - command: archive.targz_pack
       params:
@@ -1564,7 +1551,6 @@
             set -o verbose
             ${python_binary|python} syscall.py --verbose --preserve
 
-<<<<<<< HEAD
   # Temporarily disabled
   # - name: checkpoint-filetypes-test
   #   commands:
@@ -1634,9 +1620,8 @@
   #         script: |
   #           set -o errexit
   #           set -o verbose
-  #           # FIX ME Remove once BUILD-5025 is done
-  #           pip install gcovr --user
-  #           GCOV=/opt/mongodbtoolchain/v3/bin/gcov /home/ubuntu/.local/bin/gcovr -r .. -e '.*/bt_(debug|dump|misc|salvage|vrfy).*' -e '.*/(log|progress|verify_build|strerror|env_msg|err_file|cur_config|os_abort)\..*' -e '.*_stat\..*' --html -o ../coverage_report.html
+  #
+  #           GCOV=/opt/mongodbtoolchain/v3/bin/gcov gcovr -r .. -e '.*/bt_(debug|dump|misc|salvage|vrfy).*' -e '.*/(log|progress|verify_build|strerror|env_msg|err_file|cur_config|os_abort)\..*' -e '.*_stat\..*' --html -o ../coverage_report.html
   #     - command: s3.put
   #       params:
   #         aws_secret: ${aws_secret}
@@ -1647,87 +1632,6 @@
   #         content_type: text/html
   #         display_name: Coverage report
   #         remote_file: wiredtiger/${build_variant}/${revision}/coverage_report/coverage_report_${build_id}.html
-=======
-  - name: checkpoint-filetypes-test
-    commands:
-      - func: "get project"
-      - func: "compile wiredtiger"
-        vars:
-          # Don't use diagnostic - this test looks for timing problems that are more likely to occur without it
-          posix_configure_flags: --enable-strict
-      - func: "checkpoint test"
-        vars:
-          checkpoint_args: -t m -n 1000000 -k 5000000 -C cache_size=100MB
-      - func: "checkpoint test"
-        vars:
-          checkpoint_args: -t r -n 1000000 -k 5000000 -C cache_size=100MB
-      - func: "checkpoint test"
-        vars:
-          checkpoint_args: -t c -n 1000000 -k 5000000 -C cache_size=100MB
-
-  - name: coverage-report
-    commands:
-      - func: "get project"
-      - func: "compile wiredtiger"
-        vars:
-          configure_env_vars: CC=/opt/mongodbtoolchain/v3/bin/gcc CXX=/opt/mongodbtoolchain/v3/bin/g++ PATH=/opt/mongodbtoolchain/v3/bin:$PATH CFLAGS="--coverage -fPIC -ggdb" LDFLAGS=--coverage
-          posix_configure_flags: --enable-silent-rules --enable-diagnostic --enable-strict --enable-python --with-builtins=lz4,snappy,zlib
-      - func: "make check all"
-      - func: "unit test"
-        vars:
-          unit_test_args: -v 2 --long
-      - func: "test format"
-        vars:
-          extra_args: checkpoints=1 leak_memory=0 mmap=1 file_type=row compression=snappy logging=1 logging_compression=snappy logging_prealloc=1
-      - func: "test format"
-        vars:
-          extra_args: checkpoints=1 leak_memory=0 mmap=1 file_type=row alter=1 backups=1 compaction=1 data_extend=1 prepare=1 rebalance=1 salvage=1 statistics=1 statistics_server=1 verify=1
-      - func: "test format"
-        vars:
-          extra_args: checkpoints=1 leak_memory=0 mmap=1 file_type=row direct_io=1 firstfit=1 internal_key_truncation=1
-      - func: "test format"
-        vars:
-          extra_args: leak_memory=0 mmap=1 file_type=row checkpoints=0 in_memory=1 reverse=1 truncate=1
-      - func: "test format"
-        vars:
-          extra_args: checkpoints=1 leak_memory=0 mmap=1 file_type=row compression=zlib huffman_key=1 huffman_value=1
-      - func: "test format"
-        vars:
-          extra_args: checkpoints=1 leak_memory=0 mmap=1 file_type=row isolation=random transaction_timestamps=0
-      - func: "test format"
-        vars:
-          extra_args: checkpoints=1 leak_memory=0 mmap=1 file_type=row data_source=lsm bloom=1
-      - func: "test format"
-        vars:
-          extra_args: checkpoints=1 leak_memory=0 mmap=1 file_type=var compression=snappy checksum=uncompressed dictionary=1 repeat_data_pct=10
-      - func: "test format"
-        vars:
-          extra_args: checkpoints=1 leak_memory=0 mmap=1 file_type=row compression=lz4 prefix_compression=1 leaf_page_max=9 internal_page_max=9 key_min=256 value_min=256
-      - func: "test format"
-        vars:
-          extra_args: checkpoints=1 leak_memory=0 mmap=1 file_type=var leaf_page_max=9 internal_page_max=9 value_min=256
-      - func: "test format"
-        vars:
-          extra_args: checkpoints=1 leak_memory=0 mmap=1 file_type=fix
-      - command: shell.exec
-        params:
-          working_dir: "wiredtiger/build_posix"
-          script: |
-            set -o errexit
-            set -o verbose
-
-            GCOV=/opt/mongodbtoolchain/v3/bin/gcov gcovr -r .. -e '.*/bt_(debug|dump|misc|salvage|vrfy).*' -e '.*/(log|progress|verify_build|strerror|env_msg|err_file|cur_config|os_abort)\..*' -e '.*_stat\..*' --html -o ../coverage_report.html
-      - command: s3.put
-        params:
-          aws_secret: ${aws_secret}
-          aws_key: ${aws_key}
-          local_file: wiredtiger/coverage_report.html
-          bucket: build_external
-          permissions: public-read
-          content_type: text/html
-          display_name: Coverage report
-          remote_file: wiredtiger/${build_variant}/${revision}/coverage_report/coverage_report_${build_id}.html
->>>>>>> d47dcd1f
 
   - name: spinlock-gcc-test
     commands:
@@ -1775,7 +1679,7 @@
             done
 
   - name: ftruncate-test
-    commands: 
+    commands:
       - func: "get project"
       - func: "compile wiredtiger"
         vars:
@@ -1798,7 +1702,7 @@
           configure_env_vars: CC=/opt/mongodbtoolchain/v3/bin/gcc CXX=/opt/mongodbtoolchain/v3/bin/g++ PATH=/opt/mongodbtoolchain/v3/bin:$PATH CFLAGS="-g -Werror"
           posix_configure_flags: --enable-silent-rules --enable-diagnostic --disable-static
       - func: "make wiredtiger"
-      
+
       # Run the long version of make check, that includes the full csuite tests
       - func: "make check all"
         vars:
@@ -1811,7 +1715,7 @@
             set -o verbose
 
             WT3363_CHECKPOINT_OP_RACES=1 test/csuite/./test_wt3363_checkpoint_op_races 2>&1
-      
+
       # Many dbs test - Run with:
       # 1.  The defaults
       - func: "many dbs test"
@@ -1827,27 +1731,27 @@
       - func: "many dbs test"
         vars:
           many_db_args: -I -D 40
-      
+
       # extended test/thread runs
       - func: "thread test"
-        vars: 
+        vars:
           thread_test_args: -t f
       - func: "thread test"
-        vars: 
+        vars:
           thread_test_args: -S -F -n 100000 -t f
       - func: "thread test"
-        vars: 
+        vars:
           thread_test_args: -t r
       - func: "thread test"
-        vars: 
+        vars:
           thread_test_args: -S -F -n 100000 -t r
       - func: "thread test"
-        vars: 
+        vars:
           thread_test_args: -t v
       - func: "thread test"
         vars:
           thread_test_args: -S -F -n 100000 -t v
-      
+
       # random-abort - default (random time and number of threads)
       - func: "random abort test"
       # random-abort - minimum time, random number of threads
@@ -1858,7 +1762,7 @@
       - func: "random abort test"
         vars:
           random_abort_args: -t 40
-      
+
       # truncated-log
       - command: shell.exec
         params:
@@ -1868,7 +1772,7 @@
             set -o verbose
 
             ./test_truncated_log
-      
+
       # format test
       - func: "test format"
         vars:
@@ -1876,7 +1780,7 @@
       - func: "test format"
         vars:
           extra_args: file_type=row
-      
+
       #FIXME: Add wtperf testing from Jenkin "wiredtiger-test-check-long" after fixing WT-5270
 
   - name: time-shift-sensitivity-test
