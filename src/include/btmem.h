--- conflicted
+++ resolved
@@ -245,15 +245,12 @@
  * the future of the reader.
  */
 struct __wt_page_lookaside {
-<<<<<<< HEAD
     uint64_t max_txn;                          /* Maximum transaction ID */
-    uint64_t unstable_txn;                     /* First transaction ID not on page */
-    wt_timestamp_t max_timestamp;              /* Maximum timestamp */
-    wt_timestamp_t unstable_timestamp;         /* First timestamp not on page */
-    wt_timestamp_t unstable_durable_timestamp; /* First durable timestamp not on page */
+    wt_timestamp_t max_ondisk_ts;  /* Maximum timestamp on disk */
+    wt_timestamp_t min_skipped_ts; /* Skipped in favor of disk version */
+    bool has_las;                              /* The page has lookaside content on disk */
     bool has_prepares;                         /* One or more updates are prepared */
-    bool skew_newest;                          /* Page image has newest versions */
-    bool has_las;                              /* The page has lookaside content on disk */
+    bool resolved;                 /* History has been read into cache */
     struct __wt_birthmark_details {
         WT_ITEM key;
         uint64_t txnid;
@@ -262,15 +259,6 @@
         uint8_t prepare_state;
     } * birthmarks;          /* Birthmark details for a record */
     uint64_t birthmarks_cnt; /* Count of birthmark records */
-=======
-    uint64_t las_pageid;           /* Page ID in lookaside */
-    uint64_t max_txn;              /* Maximum transaction ID */
-    wt_timestamp_t max_ondisk_ts;  /* Maximum timestamp on disk */
-    wt_timestamp_t min_skipped_ts; /* Skipped in favor of disk version */
-    bool eviction_to_lookaside;    /* Revert to lookaside on eviction */
-    bool has_prepares;             /* One or more updates are prepared */
-    bool resolved;                 /* History has been read into cache */
->>>>>>> ee91f845
 };
 
 /*
