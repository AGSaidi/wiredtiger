--- conflicted
+++ resolved
@@ -1207,18 +1207,11 @@
 	 * given as a list\, such as
 	 * <code>"verbose=[evictserver\,read]"</code>., a list\, with values
 	 * chosen from the following options: \c "block"\, \c "ckpt"\, \c
-<<<<<<< HEAD
-	 * "evict"\, \c "evictserver"\, \c "fileops"\, \c "hazard"\, \c "log"\,
-	 * \c "lsm"\, \c "mutex"\, \c "overflow"\, \c "read"\, \c "readserver"\,
-	 * \c "reconcile"\, \c "recovery"\, \c "salvage"\, \c "shared_cache"\,
-	 * \c "verify"\, \c "version"\, \c "write"; default empty.}
-=======
 	 * "compact"\, \c "evict"\, \c "evictserver"\, \c "fileops"\, \c
 	 * "hazard"\, \c "log"\, \c "lsm"\, \c "mutex"\, \c "overflow"\, \c
-	 * "read"\, \c "readserver"\, \c "reconcile"\, \c "salvage"\, \c
-	 * "shared_cache"\, \c "verify"\, \c "version"\, \c "write"; default
-	 * empty.}
->>>>>>> 0ea29e64
+	 * "read"\, \c "readserver"\, \c "reconcile"\, \c "recovery"\, \c
+	 * "salvage"\, \c "shared_cache"\, \c "verify"\, \c "version"\, \c
+	 * "write"; default empty.}
 	 * @configend
 	 * @errors
 	 */
@@ -1547,17 +1540,10 @@
  * @config{verbose, enable messages for various events.  Options are given as a
  * list\, such as <code>"verbose=[evictserver\,read]"</code>., a list\, with
  * values chosen from the following options: \c "block"\, \c "ckpt"\, \c
-<<<<<<< HEAD
- * "evict"\, \c "evictserver"\, \c "fileops"\, \c "hazard"\, \c "log"\, \c
- * "lsm"\, \c "mutex"\, \c "overflow"\, \c "read"\, \c "readserver"\, \c
- * "reconcile"\, \c "recovery"\, \c "salvage"\, \c "shared_cache"\, \c
- * "verify"\, \c "version"\, \c "write"; default empty.}
-=======
  * "compact"\, \c "evict"\, \c "evictserver"\, \c "fileops"\, \c "hazard"\, \c
  * "log"\, \c "lsm"\, \c "mutex"\, \c "overflow"\, \c "read"\, \c "readserver"\,
- * \c "reconcile"\, \c "salvage"\, \c "shared_cache"\, \c "verify"\, \c
- * "version"\, \c "write"; default empty.}
->>>>>>> 0ea29e64
+ * \c "reconcile"\, \c "recovery"\, \c "salvage"\, \c "shared_cache"\, \c
+ * "verify"\, \c "version"\, \c "write"; default empty.}
  * @configend
  * Additionally, if a file named \c WiredTiger.config appears in the WiredTiger
  * home directory, it is read for configuration values (see @ref config_file
