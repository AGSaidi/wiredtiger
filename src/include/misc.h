--- conflicted
+++ resolved
@@ -161,17 +161,6 @@
 #define	WT_DECL_ITEM(i)	WT_ITEM *i = NULL
 #define	WT_DECL_RET	int ret = 0
 
-<<<<<<< HEAD
-/* Flags for the tree-walk function. */
-#define	WT_TREE_CACHE	0x01			/* Cache walk */
-#define	WT_TREE_COMPACT	0x02			/* Compaction */
-#define	WT_TREE_DISCARD	0x04			/* Discarding */
-#define	WT_TREE_EVICT	0x08			/* Eviction */
-#define	WT_TREE_PREV	0x10			/* Backward walk */
-#define	WT_TREE_WAIT	0x20			/* Wait for locked pages */
-
-=======
->>>>>>> 072dc410
 /*
  * In diagnostic mode we track the locations from which hazard pointers and
  * scratch buffers were acquired.
