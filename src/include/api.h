--- conflicted
+++ resolved
@@ -116,17 +116,18 @@
 	API_CALL_NOCONF(s, WT_CURSOR, n, cur,				\
 	    ((bt) == NULL) ? NULL : ((WT_BTREE *)(bt))->dhandle)
 
-<<<<<<< HEAD
+#define	JOINABLE_CURSOR_CALL_CHECK(cur)					\
+	if (F_ISSET(cur, WT_CURSTD_JOINED))				\
+		WT_ERR(__wt_curindex_joined(cur))
+
 #define	JOINABLE_CURSOR_API_CALL(cur, s, n, bt)				\
 	CURSOR_API_CALL(cur, s, n, bt);					\
-	if (F_ISSET(cur, WT_CURSTD_JOINED))				\
-		WT_ERR(__wt_curindex_joined(cur))
-=======
+	JOINABLE_CURSOR_CALL_CHECK(cur)
+
 #define	CURSOR_REMOVE_API_CALL(cur, s, bt)				\
 	(s) = (WT_SESSION_IMPL *)(cur)->session;			\
 	TXN_API_CALL_NOCONF(s, WT_CURSOR, remove, cur,			\
 	    ((bt) == NULL) ? NULL : ((WT_BTREE *)(bt))->dhandle);
->>>>>>> ff27fe9e
 
 #define	CURSOR_UPDATE_API_CALL(cur, s, n, bt)				\
 	(s) = (WT_SESSION_IMPL *)(cur)->session;			\
