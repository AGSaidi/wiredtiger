/*-
 * Copyright (c) 2008-2013 WiredTiger, Inc.
 *	All rights reserved.
 *
 * See the file LICENSE for redistribution information.
 */

/*
 * __wt_page_is_modified --
 *	Return if the page is dirty.
 */
static inline int
__wt_page_is_modified(WT_PAGE *page)
{
	return (page->modify != NULL && page->modify->write_gen != 0 ? 1 : 0);
}

/*
 * __wt_eviction_page_force --
 *	Check if a page matches the criteria for forced eviction.
 */
static inline int
__wt_eviction_page_force(WT_SESSION_IMPL *session, WT_PAGE *page)
{
	WT_BTREE *btree;

	btree = S2BT(session);

	/* Pages are usually small enough, check that first. */
	if (page->memory_footprint < btree->maxmempage)
		return (0);

	/* Leaf pages only. */
	if (page->type != WT_PAGE_COL_FIX &&
	    page->type != WT_PAGE_COL_VAR && page->type != WT_PAGE_ROW_LEAF)
		return (0);

	/* Eviction may be turned off, although that's rare. */
	if (F_ISSET(btree, WT_BTREE_NO_EVICTION))
		return (0);

	/*
	 * It's hard to imagine a page with a huge memory footprint that's also
	 * clean, check to be sure.
	 */
	if (!__wt_page_is_modified(page))
		return (0);

	return (1);
}

/*
 * Estimate the per-allocation overhead.  All implementations of malloc / free
 * have some kind of header and pad for alignment.  We can't know for sure what
 * that adds up to, but this is an estimate based on some measurements of heap
 * size versus bytes in use.
 */
#define	WT_ALLOC_OVERHEAD	32

/*
 * __wt_cache_page_inmem_incr --
 *	Increment a page's memory footprint in the cache.
 */
static inline void
__wt_cache_page_inmem_incr(WT_SESSION_IMPL *session, WT_PAGE *page, size_t size)
{
	WT_CACHE *cache;

	size += WT_ALLOC_OVERHEAD;

	cache = S2C(session)->cache;
	(void)WT_ATOMIC_ADD(cache->bytes_inmem, size);
	(void)WT_ATOMIC_ADD(page->memory_footprint, WT_STORE_SIZE(size));
<<<<<<< HEAD
=======
	if (__wt_page_is_modified(page)) {
		(void)WT_ATOMIC_ADD(cache->bytes_dirty, size);
		(void)WT_ATOMIC_ADD(page->bytes_dirty, size);
	}
>>>>>>> 4107ba08
}

/*
 * __wt_cache_page_inmem_decr --
 *	Decrement a page's memory footprint in the cache.
 */
static inline void
__wt_cache_page_inmem_decr(WT_SESSION_IMPL *session, WT_PAGE *page, size_t size)
{
	WT_CACHE *cache;

	size += WT_ALLOC_OVERHEAD;

	cache = S2C(session)->cache;
	(void)WT_ATOMIC_SUB(cache->bytes_inmem, size);
	(void)WT_ATOMIC_SUB(page->memory_footprint, WT_STORE_SIZE(size));
<<<<<<< HEAD
}

/*
 * __wt_cache_dirty_incr --
 *	Increment the cache dirty page/byte counts.
 */
static inline void
__wt_cache_dirty_incr(WT_SESSION_IMPL *session, WT_PAGE *page)
{
	WT_CACHE *cache;
	WT_PAGE_MODIFY *mod;

	cache = S2C(session)->cache;
	mod = page->modify;

	(void)WT_ATOMIC_ADD(cache->pages_dirty, 1);

	/*
	 * Update the cache's dirty-bytes information: every time a page goes
	 * to/from clean/dirty, we increment/decrement the cache's dirty byte
	 * count.  The actual page footprint isn't latched, so we have to save
	 * a copy of the value by which we incremented/decremented so the same
	 * amount is incremented/decremented as the page transitions.
	 */
	WT_ASSERT(session, mod->last_memory_footprint == 0);
	mod->last_memory_footprint = page->memory_footprint;
	(void)WT_ATOMIC_ADD(cache->bytes_dirty, mod->last_memory_footprint);
=======
	if (__wt_page_is_modified(page)) {
		(void)WT_ATOMIC_SUB(cache->bytes_dirty, size);
		(void)WT_ATOMIC_SUB(page->bytes_dirty, size);
	}
>>>>>>> 4107ba08
}

/*
 * __wt_cache_dirty_decr --
 *	Decrement the cache dirty page/byte counts.
 */
static inline void
__wt_cache_dirty_decr(WT_SESSION_IMPL *session, WT_PAGE *page)
{
	WT_CACHE *cache;
<<<<<<< HEAD
	WT_PAGE_MODIFY *mod;

	cache = S2C(session)->cache;
	mod = page->modify;

	if (cache->pages_dirty < 1) {
		__wt_errx(session,
		    "cache dirty decrement failed: cache page-dirty count went "
		    "negative");
		cache->pages_dirty = 0;
	} else
		(void)WT_ATOMIC_SUB(cache->pages_dirty, 1);

	if (cache->bytes_dirty < mod->last_memory_footprint) {
		__wt_errx(session,
		    "cache dirty decrement failed: cache byte-dirty count went "
		    "negative");
		cache->bytes_dirty = 0;
	} else
		(void)WT_ATOMIC_SUB(
		    cache->bytes_dirty, mod->last_memory_footprint);
	mod->last_memory_footprint = 0;
=======
	size_t size;

	cache = S2C(session)->cache;
	size = page->memory_footprint;

	if (cache->bytes_dirty < size || cache->pages_dirty == 0) {
		if (WT_VERBOSE_ISSET(session, evictserver))
			(void)__wt_verbose(session,
			    "Cache dirty decrement failed: %" PRIu64
			    " pages dirty, %" PRIu64
			    " bytes dirty, decrement size %" PRIuMAX,
			    cache->pages_dirty,
			    cache->bytes_dirty, (uintmax_t)size);
		cache->bytes_dirty = 0;
		cache->pages_dirty = 0;
		page->bytes_dirty = 0;
	} else {
		/*
		 * It is possible to decrement the footprint of the page
		 * without making the page dirty (for example when freeing an
		 * obsolete update list), so the footprint could change between
		 * read and decrement, and we might attempt to decrement by a
		 * different amount than the bytes held by the page.
		 *
		 * We catch that by maintaining a per-page dirty size, and
		 * fixing the cache stats if that is non-zero when the page is
		 * discarded.
		 */
		(void)WT_ATOMIC_SUB(cache->bytes_dirty, size);
		(void)WT_ATOMIC_SUB(cache->pages_dirty, 1);
		(void)WT_ATOMIC_SUB(page->bytes_dirty, size);
	}
>>>>>>> 4107ba08
}

/*
 * __wt_cache_page_evict --
 *	Evict pages from the cache.
 */
static inline void
__wt_cache_page_evict(WT_SESSION_IMPL *session, WT_PAGE *page)
{
	WT_CACHE *cache;

	cache = S2C(session)->cache;

	WT_ASSERT(session, page->memory_footprint != 0);

	(void)WT_ATOMIC_ADD(cache->pages_evict, 1);
	(void)WT_ATOMIC_ADD(cache->bytes_evict, page->memory_footprint);

	page->memory_footprint = 0;
}

static inline uint64_t
__wt_cache_read_gen(WT_SESSION_IMPL *session)
{
	return (S2C(session)->cache->read_gen);
}

static inline uint64_t
__wt_cache_read_gen_set(WT_SESSION_IMPL *session)
{
	/*
	 * We return read-generations from the future (where "the future" is
	 * measured by increments of the global read generation).  The reason
	 * is because when acquiring a new hazard reference on a page, we can
	 * check its read generation, and if the read generation isn't less
	 * than the current global generation, we don't bother updating the
	 * page.  In other words, the goal is to avoid some number of updates
	 * immediately after each update we have to make.
	 */
	return (++S2C(session)->cache->read_gen + WT_READ_GEN_STEP);
}

/*
 * __wt_cache_pages_inuse --
 *	Return the number of pages in use.
 */
static inline uint64_t
__wt_cache_pages_inuse(WT_CACHE *cache)
{
	return (cache->pages_inmem - cache->pages_evict);
}

/*
 * __wt_cache_bytes_inuse --
 *	Return the number of bytes in use.
 */
static inline uint64_t
__wt_cache_bytes_inuse(WT_CACHE *cache)
{
	return (cache->bytes_inmem - cache->bytes_evict);
}

/*
 * __wt_page_modify_init --
 *	A page is about to be modified, allocate the modification structure.
 */
static inline int
__wt_page_modify_init(WT_SESSION_IMPL *session, WT_PAGE *page)
{
	WT_PAGE_MODIFY *modify;

	if (page->modify != NULL)
		return (0);

	WT_RET(__wt_calloc_def(session, 1, &modify));

	/*
	 * Multiple threads of control may be searching and deciding to modify
	 * a page.  If our modify structure is used, update the page's memory
	 * footprint, else discard the modify structure, another thread did the
	 * work.
	 */
	if (WT_ATOMIC_CAS(page->modify, NULL, modify))
		__wt_cache_page_inmem_incr(session, page, sizeof(*modify));
	else
		__wt_free(session, modify);
	return (0);
}

/*
 * __wt_page_only_modify_set --
 *	Mark the page (but only the page) dirty.
 */
static inline void
__wt_page_only_modify_set(WT_SESSION_IMPL *session, WT_PAGE *page)
{
	uint32_t size;

	/*
	 * We depend on atomic-add being a write barrier, that is, a barrier to
	 * ensure all changes to the page are flushed before updating the page
	 * write generation and/or marking the tree dirty, otherwise checkpoints
	 * and/or page reconciliation might be looking at a clean page/tree.
	 *
	 * Every time the page transitions from clean to dirty, update the cache
	 * and transactional information.  Take care to read the
	 * memory_footprint once in case we are racing with updates.
	 */
	if (WT_ATOMIC_ADD(page->modify->write_gen, 1) == 1) {
<<<<<<< HEAD
		/*
		 * Update the cache's information, mirroring reconciliation
		 * code when the page transitions from dirty to clean.  The
		 * idea is reconciliation only updates the cache information
		 * while the page is dirty, this function only updates cache
		 * information while the page is clean, and so we won't race.
		 * That's almost true: if this just-dirtied page were selected
		 * by eviction and then reconciled before we could update the
		 * cache, we could race -- it's hard to imagine that happening.
		 */
		__wt_cache_dirty_incr(session, page);
=======
		(void)WT_ATOMIC_ADD(S2C(session)->cache->pages_dirty, 1);
		size = page->memory_footprint;
		(void)WT_ATOMIC_ADD(S2C(session)->cache->bytes_dirty, size);
		(void)WT_ATOMIC_ADD(page->bytes_dirty, size);
>>>>>>> 4107ba08

		/*
		 * The page can never end up with changes older than the oldest
		 * running transaction.
		 */
		if (F_ISSET(&session->txn, TXN_RUNNING))
			page->modify->disk_snap_min = session->txn.snap_min;
	}
}

/*
 * __wt_page_modify_set --
 *	Mark the page and tree dirty.
 */
static inline void
__wt_page_modify_set(WT_SESSION_IMPL *session, WT_PAGE *page)
{
	__wt_page_only_modify_set(session, page);

	/*
	 * Mark the tree dirty (even if the page is already marked dirty, newly
	 * created pages to support "empty" files are dirty, but the file isn't
	 * marked dirty until there's a real change needing to be written. Test
	 * before setting the dirty flag, it's a hot cache line.
	 *
	 * We shouldn't need an additional barrier: while technically possible
	 * a tree is marked dirty but no dirty pages found, it shouldn't cause
	 * problems.
	 */
	if (S2BT(session)->modified == 0)
		S2BT(session)->modified = 1;
}

/*
 * __wt_page_write_gen_wrapped_check --
 *	Confirm the page's write generation number hasn't wrapped.
 */
static inline int
__wt_page_write_gen_wrapped_check(WT_PAGE *page)
{
	/*
	 * Check to see if the page's write generation is about to wrap (wildly
	 * unlikely as it implies 4B updates between clean page reconciliations,
	 * but technically possible), and fail the update.
	 */
	return (page->modify->write_gen > UINT32_MAX - 100 ? WT_RESTART : 0);
}

/*
 * __wt_off_page --
 *	Return if a pointer references off-page data.
 */
static inline int
__wt_off_page(WT_PAGE *page, const void *p)
{
	/*
	 * There may be no underlying page, in which case the reference is
	 * off-page by definition.
	 */
	return (page->dsk == NULL ||
	    p < (void *)page->dsk ||
	    p >= (void *)((uint8_t *)page->dsk + page->dsk->mem_size));
}

/*
 * __wt_ref_key --
 *	Return a reference to a row-store internal page key as cheaply as
 * possible.
 */
static inline void
__wt_ref_key(WT_PAGE *page, WT_REF *ref, void *keyp, uint32_t *sizep)
{
	/*
	 * An internal page key is in one of two places: if we instantiated the
	 * key (for example, when reading the page), WT_REF.key.ikey references
	 * a WT_IKEY structure, otherwise, WT_REF.key.pkey references an on-page
	 * key.
	 *
	 * Now the magic: Any allocated memory will have a low-order bit of 0
	 * (the return from malloc must be aligned to store any standard type,
	 * and we assume there's always going to be a standard type requiring
	 * even-byte alignment).  An on-page key consists of an offset/length
	 * pair.  We can fit the maximum page size into 31 bits, so we use the
	 * low-order bit in the on-page value to flag the next 31 bits as a
	 * page offset and the other 32 bits as the key's length, not a WT_IKEY
	 * pointer.  This breaks if allocation chunks aren't even-byte aligned
	 * or pointers and uint64_t's don't always map their low-order bits to
	 * the same location.
	 */
	if (ref->key.pkey & 0x01) {
		*(void **)keyp =
		    WT_PAGE_REF_OFFSET(page, (ref->key.pkey & 0xFFFFFFFF) >> 1);
		*sizep = (uint32_t)(ref->key.pkey >> 32);
	} else {
		*(void **)keyp = WT_IKEY_DATA(ref->key.ikey);
		*sizep = ((WT_IKEY *)ref->key.ikey)->size;
	}
}

/*
 * __wt_ref_key_onpage_set --
 *	Set a WT_REF to reference an on-page key.
 */
static inline void
__wt_ref_key_onpage_set(WT_PAGE *page, WT_REF *ref, WT_CELL_UNPACK *unpack)
{
	/*
	 * See the comment in __wt_ref_key for an explanation of the magic.
	 */
	ref->key.pkey =
	    (uint64_t)unpack->size << 32 |
	    (uint32_t)WT_PAGE_DISK_OFFSET(page, unpack->data) << 1 |
	    0x01;
}

/*
 * __wt_ref_key_instantiated --
 *	Return an instantiated key from a WT_REF.
 */
static inline WT_IKEY *
__wt_ref_key_instantiated(WT_REF *ref)
{
	/*
	 * See the comment in __wt_ref_key for an explanation of the magic.
	 */
	return (ref->key.pkey & 0x01 ? NULL : ref->key.ikey);
}

/*
 * __wt_ref_key_clear --
 *	Clear a WT_REF key.
 */
static inline void
__wt_ref_key_clear(WT_REF *ref)
{
	/* The key union has 3 fields, all of which are 8B. */
	ref->key.recno = 0;
}

/*
 * __wt_row_leaf_key --
 *	Set a buffer to reference a row-store leaf page key as cheaply as
 * possible.
 */
static inline int
__wt_row_leaf_key(WT_SESSION_IMPL *session,
    WT_PAGE *page, WT_ROW *rip, WT_ITEM *key, int instantiate)
{
	WT_BTREE *btree;
	WT_IKEY *ikey;
	WT_CELL_UNPACK unpack;

	btree = S2BT(session);

	/*
	 * A subset of __wt_row_leaf_key_work, that is, calling that function
	 * should give you the same results as calling this one; this function
	 * exists to inline fast-path checks for already instantiated keys and
	 * on-page uncompressed keys.
	 */
retry:	ikey = WT_ROW_KEY_COPY(rip);

	/*
	 * Key copied.
	 * If the key has been instantiated for any reason, off-page, use it.
	 */
	if (__wt_off_page(page, ikey)) {
		key->data = WT_IKEY_DATA(ikey);
		key->size = ikey->size;
		return (0);
	}

	/* If the key isn't compressed or an overflow, take it from the page. */
	if (btree->huffman_key == NULL) {
		__wt_cell_unpack((WT_CELL *)ikey, &unpack);
		if (unpack.type == WT_CELL_KEY && unpack.prefix == 0) {
			key->data = unpack.data;
			key->size = unpack.size;
			return (0);
		}
	}

	/*
	 * We have to build the key (it's never been instantiated, and it's some
	 * kind of compressed or overflow key).
	 *
	 * Magic: the row-store leaf page search loop calls us to instantiate
	 * keys, and it's not prepared to handle memory being allocated in the
	 * key's WT_ITEM.  Call __wt_row_leaf_key_work to instantiate the key
	 * with no buffer reference, then retry to pick up a simple reference
	 * to the instantiated key.
	 */
	if (instantiate) {
		WT_RET(__wt_row_leaf_key_work(session, page, rip, NULL, 1));
		goto retry;
	}

	/*
	 * If instantiate wasn't set, our caller is prepared to handle memory
	 * allocations in the key's WT_ITEM, pass the key.
	 */
	return (__wt_row_leaf_key_work(session, page, rip, key, 0));
}

/*
 * __wt_get_addr --
 *	Return the addr/size pair for a reference.
 */
static inline void
__wt_get_addr(
    WT_PAGE *page, WT_REF *ref, const uint8_t **addrp, uint32_t *sizep)
{
	WT_CELL_UNPACK *unpack, _unpack;

	unpack = &_unpack;

	/*
	 * If NULL, there is no location.
	 * If off-page, the pointer references a WT_ADDR structure.
	 * If on-page, the pointer references a cell.
	 */
	if (ref->addr == NULL) {
		*addrp = NULL;
		*sizep = 0;
	} else if (__wt_off_page(page, ref->addr)) {
		*addrp = ((WT_ADDR *)(ref->addr))->addr;
		*sizep = ((WT_ADDR *)(ref->addr))->size;
	} else {
		__wt_cell_unpack(ref->addr, unpack);
		*addrp = unpack->data;
		*sizep = unpack->size;
	}
}

/*
 * __wt_page_release --
 *	Release a reference to a page.
 */
static inline int
__wt_page_release(WT_SESSION_IMPL *session, WT_PAGE *page)
{
	WT_DECL_RET;

	/*
	 * Discard our hazard pointer.  Ignore pages we don't have and the root
	 * page, which sticks in memory, regardless.
	 */
	if (page == NULL || WT_PAGE_IS_ROOT(page))
		return (0);

	/*
	 * Try to immediately evict pages if they have the special "oldest"
	 * read generation and we have some chance of succeeding.
	 */
	if (!WT_TXN_ACTIVE(&session->txn) &&
	    page->read_gen == WT_READ_GEN_OLDEST &&
	    WT_ATOMIC_CAS(page->ref->state, WT_REF_MEM, WT_REF_LOCKED)) {
		if ((ret = __wt_hazard_clear(session, page)) != 0) {
			page->ref->state = WT_REF_MEM;
			return (ret);
		}

		if ((ret = __wt_evict_page(session, page)) == EBUSY)
			ret = 0;
		return (ret);
	}

	return (__wt_hazard_clear(session, page));
}

/*
 * __wt_page_swap_func --
 *	Swap one page's hazard pointer for another one when hazard pointer
 * coupling up/down the tree.
 */
static inline int
__wt_page_swap_func(
    WT_SESSION_IMPL *session, WT_PAGE *out, WT_PAGE *in, WT_REF *inref
#ifdef HAVE_DIAGNOSTIC
    , const char *file, int line
#endif
    )
{
	WT_DECL_RET;
	int acquired;

	/*
	 * This function is here to simplify the error handling during hazard
	 * pointer coupling so we never leave a hazard pointer dangling.  The
	 * assumption is we're holding a hazard pointer on "out", and want to
	 * read page "in", acquiring a hazard pointer on it, then release page
	 * "out" and its hazard pointer.  If something fails, discard it all.
	 */
	ret = __wt_page_in_func(session, in, inref
#ifdef HAVE_DIAGNOSTIC
	    , file, line
#endif
	    );
	acquired = ret == 0;
	WT_TRET(__wt_page_release(session, out));

	if (ret != 0 && acquired)
		WT_TRET(__wt_page_release(session, inref->page));
	return (ret);
}

/*
 * __wt_page_hazard_check --
 *	Return if there's a hazard pointer to the page in the system.
 */
static inline WT_HAZARD *
__wt_page_hazard_check(WT_SESSION_IMPL *session, WT_PAGE *page)
{
	WT_CONNECTION_IMPL *conn;
	WT_HAZARD *hp;
	WT_SESSION_IMPL *s;
	uint32_t i, hazard_size, session_cnt;

	conn = S2C(session);

	/*
	 * No lock is required because the session array is fixed size, but it
	 * may contain inactive entries.  We must review any active session
	 * that might contain a hazard pointer, so insert a barrier before
	 * reading the active session count.  That way, no matter what sessions
	 * come or go, we'll check the slots for all of the sessions that could
	 * have been active when we started our check.
	 */
	WT_ORDERED_READ(session_cnt, conn->session_cnt);
	for (s = conn->sessions, i = 0; i < session_cnt; ++s, ++i) {
		if (!s->active)
			continue;
		WT_ORDERED_READ(hazard_size, s->hazard_size);
		for (hp = s->hazard; hp < s->hazard + hazard_size; ++hp)
			if (hp->page == page)
				return (hp);
	}
	return (NULL);
}

/*
 * __wt_skip_choose_depth --
 *	Randomly choose a depth for a skiplist insert.
 */
static inline u_int
__wt_skip_choose_depth(void)
{
	u_int d;

	for (d = 1; d < WT_SKIP_MAXDEPTH &&
	    __wt_random() < WT_SKIP_PROBABILITY; d++)
		;
	return (d);
}

/*
 * __wt_btree_size_overflow --
 *	Check if the size of an in-memory tree with a single leaf page is over
 * a specified maximum.  If called on anything other than a simple tree with a
 * single leaf page, returns true so the calling code will switch to a new tree.
 */
static inline int
__wt_btree_size_overflow(WT_SESSION_IMPL *session, uint32_t maxsize)
{
	WT_BTREE *btree;
	WT_PAGE *child, *root;

	btree = S2BT(session);
	root = btree->root_page;

	if (btree == NULL || root == NULL ||
	    (child = root->u.intl.t->page) == NULL)
		return (0);

	/* Make sure this is a simple tree, or LSM should switch. */
	if (!F_ISSET(btree, WT_BTREE_NO_EVICTION) ||
	    root->entries != 1 ||
	    root->u.intl.t->state != WT_REF_MEM ||
	    child->type != WT_PAGE_ROW_LEAF)
		return (1);

	return (child->memory_footprint > maxsize);
}

/*
 * __wt_lex_compare --
 *	Lexicographic comparison routine.
 *
 * Returns:
 *	< 0 if user_item is lexicographically < tree_item
 *	= 0 if user_item is lexicographically = tree_item
 *	> 0 if user_item is lexicographically > tree_item
 *
 * We use the names "user" and "tree" so it's clear in the btree code which
 * the application is looking at when we call its comparison func.
 */
static inline int
__wt_lex_compare(const WT_ITEM *user_item, const WT_ITEM *tree_item)
{
	const uint8_t *userp, *treep;
	uint32_t len, usz, tsz;

	usz = user_item->size;
	tsz = tree_item->size;
	len = WT_MIN(usz, tsz);

	for (userp = user_item->data, treep = tree_item->data;
	    len > 0;
	    --len, ++userp, ++treep)
		if (*userp != *treep)
			return (*userp < *treep ? -1 : 1);

	/* Contents are equal up to the smallest length. */
	return ((usz == tsz) ? 0 : (usz < tsz) ? -1 : 1);
}

#define	WT_LEX_CMP(s, collator, k1, k2, cmp)				\
	((collator) == NULL ?						\
	(((cmp) = __wt_lex_compare((k1), (k2))), 0) :			\
	(collator)->compare(collator, &(s)->iface, (k1), (k2), &(cmp)))

/*
 * __wt_lex_compare_skip --
 *	Lexicographic comparison routine, but skipping leading bytes.
 *
 * Returns:
 *	< 0 if user_item is lexicographically < tree_item
 *	= 0 if user_item is lexicographically = tree_item
 *	> 0 if user_item is lexicographically > tree_item
 *
 * We use the names "user" and "tree" so it's clear in the btree code which
 * the application is looking at when we call its comparison func.
 */
static inline int
__wt_lex_compare_skip(
    const WT_ITEM *user_item, const WT_ITEM *tree_item, uint32_t *matchp)
{
	const uint8_t *userp, *treep;
	uint32_t len, usz, tsz;

	usz = user_item->size;
	tsz = tree_item->size;
	len = WT_MIN(usz, tsz) - *matchp;

	for (userp = (uint8_t *)user_item->data + *matchp,
	    treep = (uint8_t *)tree_item->data + *matchp;
	    len > 0;
	    --len, ++userp, ++treep, ++*matchp)
		if (*userp != *treep)
			return (*userp < *treep ? -1 : 1);

	/* Contents are equal up to the smallest length. */
	return ((usz == tsz) ? 0 : (usz < tsz) ? -1 : 1);
}

#define	WT_LEX_CMP_SKIP(s, collator, k1, k2, cmp, matchp)		\
	((collator) == NULL ?						\
	(((cmp) = __wt_lex_compare_skip((k1), (k2), matchp)), 0) :	\
	(collator)->compare(collator, &(s)->iface, (k1), (k2), &(cmp)))

/*
 * __wt_btree_mergeable --
 *      Determines whether the given page is a candidate for merging.
 */
static inline int
__wt_btree_mergeable(WT_PAGE *page)
{
	if (WT_PAGE_IS_ROOT(page) ||
	    page->modify == NULL ||
	    !F_ISSET(page->modify, WT_PM_REC_SPLIT_MERGE))
		return (0);

	return (!WT_PAGE_IS_ROOT(page->parent));
}<|MERGE_RESOLUTION|>--- conflicted
+++ resolved
@@ -71,13 +71,10 @@
 	cache = S2C(session)->cache;
 	(void)WT_ATOMIC_ADD(cache->bytes_inmem, size);
 	(void)WT_ATOMIC_ADD(page->memory_footprint, WT_STORE_SIZE(size));
-<<<<<<< HEAD
-=======
 	if (__wt_page_is_modified(page)) {
 		(void)WT_ATOMIC_ADD(cache->bytes_dirty, size);
 		(void)WT_ATOMIC_ADD(page->bytes_dirty, size);
 	}
->>>>>>> 4107ba08
 }
 
 /*
@@ -94,40 +91,10 @@
 	cache = S2C(session)->cache;
 	(void)WT_ATOMIC_SUB(cache->bytes_inmem, size);
 	(void)WT_ATOMIC_SUB(page->memory_footprint, WT_STORE_SIZE(size));
-<<<<<<< HEAD
-}
-
-/*
- * __wt_cache_dirty_incr --
- *	Increment the cache dirty page/byte counts.
- */
-static inline void
-__wt_cache_dirty_incr(WT_SESSION_IMPL *session, WT_PAGE *page)
-{
-	WT_CACHE *cache;
-	WT_PAGE_MODIFY *mod;
-
-	cache = S2C(session)->cache;
-	mod = page->modify;
-
-	(void)WT_ATOMIC_ADD(cache->pages_dirty, 1);
-
-	/*
-	 * Update the cache's dirty-bytes information: every time a page goes
-	 * to/from clean/dirty, we increment/decrement the cache's dirty byte
-	 * count.  The actual page footprint isn't latched, so we have to save
-	 * a copy of the value by which we incremented/decremented so the same
-	 * amount is incremented/decremented as the page transitions.
-	 */
-	WT_ASSERT(session, mod->last_memory_footprint == 0);
-	mod->last_memory_footprint = page->memory_footprint;
-	(void)WT_ATOMIC_ADD(cache->bytes_dirty, mod->last_memory_footprint);
-=======
 	if (__wt_page_is_modified(page)) {
 		(void)WT_ATOMIC_SUB(cache->bytes_dirty, size);
 		(void)WT_ATOMIC_SUB(page->bytes_dirty, size);
 	}
->>>>>>> 4107ba08
 }
 
 /*
@@ -138,30 +105,6 @@
 __wt_cache_dirty_decr(WT_SESSION_IMPL *session, WT_PAGE *page)
 {
 	WT_CACHE *cache;
-<<<<<<< HEAD
-	WT_PAGE_MODIFY *mod;
-
-	cache = S2C(session)->cache;
-	mod = page->modify;
-
-	if (cache->pages_dirty < 1) {
-		__wt_errx(session,
-		    "cache dirty decrement failed: cache page-dirty count went "
-		    "negative");
-		cache->pages_dirty = 0;
-	} else
-		(void)WT_ATOMIC_SUB(cache->pages_dirty, 1);
-
-	if (cache->bytes_dirty < mod->last_memory_footprint) {
-		__wt_errx(session,
-		    "cache dirty decrement failed: cache byte-dirty count went "
-		    "negative");
-		cache->bytes_dirty = 0;
-	} else
-		(void)WT_ATOMIC_SUB(
-		    cache->bytes_dirty, mod->last_memory_footprint);
-	mod->last_memory_footprint = 0;
-=======
 	size_t size;
 
 	cache = S2C(session)->cache;
@@ -194,7 +137,6 @@
 		(void)WT_ATOMIC_SUB(cache->pages_dirty, 1);
 		(void)WT_ATOMIC_SUB(page->bytes_dirty, size);
 	}
->>>>>>> 4107ba08
 }
 
 /*
@@ -304,24 +246,10 @@
 	 * memory_footprint once in case we are racing with updates.
 	 */
 	if (WT_ATOMIC_ADD(page->modify->write_gen, 1) == 1) {
-<<<<<<< HEAD
-		/*
-		 * Update the cache's information, mirroring reconciliation
-		 * code when the page transitions from dirty to clean.  The
-		 * idea is reconciliation only updates the cache information
-		 * while the page is dirty, this function only updates cache
-		 * information while the page is clean, and so we won't race.
-		 * That's almost true: if this just-dirtied page were selected
-		 * by eviction and then reconciled before we could update the
-		 * cache, we could race -- it's hard to imagine that happening.
-		 */
-		__wt_cache_dirty_incr(session, page);
-=======
 		(void)WT_ATOMIC_ADD(S2C(session)->cache->pages_dirty, 1);
 		size = page->memory_footprint;
 		(void)WT_ATOMIC_ADD(S2C(session)->cache->bytes_dirty, size);
 		(void)WT_ATOMIC_ADD(page->bytes_dirty, size);
->>>>>>> 4107ba08
 
 		/*
 		 * The page can never end up with changes older than the oldest
