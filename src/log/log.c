--- conflicted
+++ resolved
@@ -1062,13 +1062,8 @@
 	/*
 	 * Signal the close thread if needed.
 	 */
-<<<<<<< HEAD
-	if (F_ISSET(slot, SLOT_CLOSEFH))
+	if (F_ISSET(slot, WT_SLOT_CLOSEFH))
 		WT_ERR(__wt_cond_signal(session, conn->log_file_cond));
-=======
-	if (F_ISSET(slot, WT_SLOT_CLOSEFH))
-		WT_ERR(__wt_cond_signal(session, conn->log_close_cond));
->>>>>>> b119a556
 
 	/*
 	 * Try to consolidate calls to fsync to wait less.  Acquire a spin lock
