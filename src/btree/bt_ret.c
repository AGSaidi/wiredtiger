--- conflicted
+++ resolved
@@ -73,13 +73,8 @@
  * __wt_value_return_buf --
  *     Change a buffer to reference an internal original-page return value.
  */
-<<<<<<< HEAD
-int
-__wt_value_return_buf(WT_SESSION_IMPL *session, WT_CURSOR_BTREE *cbt, WT_REF *ref, WT_ITEM *buf)
-=======
-static inline int
-__value_return(WT_CURSOR_BTREE *cbt)
->>>>>>> 6ed72590
+int
+__wt_value_return_buf(WT_CURSOR_BTREE *cbt, WT_REF *ref, WT_ITEM *buf)
 {
     WT_BTREE *btree;
     WT_CELL *cell;
@@ -125,9 +120,9 @@
  *     Change the cursor to reference an internal original-page return value.
  */
 static inline int
-__value_return(WT_SESSION_IMPL *session, WT_CURSOR_BTREE *cbt)
-{
-    return (__wt_value_return_buf(session, cbt, cbt->ref, &cbt->iface.value));
+__value_return(WT_CURSOR_BTREE *cbt)
+{
+    return (__wt_value_return_buf(cbt, cbt->ref, &cbt->iface.value));
 }
 
 /*
@@ -139,23 +134,13 @@
 {
     WT_CURSOR *cursor;
     WT_DECL_RET;
-<<<<<<< HEAD
     WT_MODIFY_VECTOR modifies;
+    WT_SESSION_IMPL *session;
     bool skipped_birthmark;
 
     cursor = &cbt->iface;
+    session = (WT_SESSION_IMPL *)cbt->iface.session;
     __wt_modify_vector_init(session, &modifies);
-=======
-    WT_SESSION_IMPL *session;
-    WT_UPDATE **listp, *list[WT_MODIFY_ARRAY_SIZE];
-    size_t allocated_bytes;
-    u_int i;
-    bool skipped_birthmark;
-
-    cursor = &cbt->iface;
-    session = (WT_SESSION_IMPL *)cbt->iface.session;
-    allocated_bytes = 0;
->>>>>>> 6ed72590
 
     /*
      * We're passed a "standard" or "modified" update that's visible to us. Our caller should have
