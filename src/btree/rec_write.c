/*-
 * Copyright (c) 2008-2014 WiredTiger, Inc.
 *	All rights reserved.
 *
 * See the file LICENSE for redistribution information.
 */

#include "wt_internal.h"

struct __rec_boundary;		typedef struct __rec_boundary WT_BOUNDARY;
struct __rec_dictionary;	typedef struct __rec_dictionary WT_DICTIONARY;
struct __rec_kv;		typedef struct __rec_kv WT_KV;

/*
 * Reconciliation is the process of taking an in-memory page, walking each entry
 * in the page, building a backing disk image in a temporary buffer representing
 * that information, and writing that buffer to disk.  What could be simpler?
 *
 * WT_RECONCILE --
 *	Information tracking a single page reconciliation.
 */
typedef struct {
	WT_PAGE *page;			/* Page being reconciled */
	uint32_t flags;			/* Caller's configuration */

	WT_ITEM	 dsk;			/* Temporary disk-image buffer */

	/* Track whether all changes to the page are written. */
	uint64_t max_txn;
	uint32_t orig_write_gen;

	/*
	 * If page updates are skipped because they are as yet unresolved, or
	 * the page has updates we cannot discard, the page is left "dirty":
	 * the page cannot be discarded and a subsequent reconciliation will
	 * be necessary to discard the page.
	 */
	int	 leave_dirty;

	/*
	 * Raw compression (don't get me started, as if normal reconciliation
	 * wasn't bad enough).  If an application wants absolute control over
	 * what gets written to disk, we give it a list of byte strings and it
	 * gives us back an image that becomes a file block.  Because we don't
	 * know the number of items we're storing in a block until we've done
	 * a lot of work, we turn off most compression: dictionary, copy-cell,
	 * prefix and row-store internal page suffix compression are all off.
	 */
	int	  raw_compression;
	uint32_t  raw_max_slots;	/* Raw compression array sizes */
	uint32_t *raw_entries;		/* Raw compression slot entries */
	uint32_t *raw_offsets;		/* Raw compression slot offsets */
	uint64_t *raw_recnos;		/* Raw compression recno count */

	/*
	 * Track if reconciliation has seen any overflow items.  If a leaf page
	 * with no overflow items is written, the parent page's address cell is
	 * set to the leaf-no-overflow type.  This means we can delete the leaf
	 * page without reading it because we don't have to discard any overflow
	 * items it might reference.
	 *
	 * The test test is per-page reconciliation, that is, once we see an
	 * overflow item on the page, all subsequent leaf pages written for the
	 * page will not be leaf-no-overflow type, regardless of whether or not
	 * they contain overflow items.  In other words, leaf-no-overflow is not
	 * guaranteed to be set on every page that doesn't contain an overflow
	 * item, only that if it is set, the page contains no overflow items.
	 *
	 * The reason is because of raw compression: there's no easy/fast way to
	 * figure out if the rows selected by raw compression included overflow
	 * items, and the optimization isn't worth another pass over the data.
	 */
	int	ovfl_items;

	/*
	 * Track if reconciliation of a row-store leaf page has seen empty (zero
	 * length) values.  We don't write out anything for empty values, so if
	 * there are empty values on a page, we have to make two passes over the
	 * page when it's read to figure out how many keys it has, expensive in
	 * the common case of no empty values and (entries / 2) keys.  Likewise,
	 * a page with only empty values is another common data set, and keys on
	 * that page will be equal to the number of entries.  In both cases, set
	 * a flag in the page's on-disk header.
	 *
	 * The test is per-page reconciliation as described above for the
	 * overflow-item test.
	 */
	int	all_empty_value, any_empty_value;

	/*
	 * Reconciliation gets tricky if we have to split a page, which happens
	 * when the disk image we create exceeds the page type's maximum disk
	 * image size.
	 *
	 * First, the sizes of the page we're building.  If WiredTiger is doing
	 * page layout, page_size is the same as page_size_max.  We accumulate
	 * the maximum page size of raw data and when we reach that size, we
	 * split the page into multiple chunks, eventually compressing those
	 * chunks.  When the application is doing page layout (raw compression
	 * is configured), page_size can continue to grow past page_size_max,
	 * and we keep accumulating raw data until the raw compression callback
	 * accepts it.
	 */
	uint32_t page_size;		/* Current page size */
	uint32_t page_size_max;		/* Maximum on-disk page size */

	/*
	 * Second, the split size: if we're doing the page layout, split to a
	 * smaller-than-maximum page size when a split is required so we don't
	 * repeatedly split a packed page.
	 */
	uint32_t split_size;		/* Split page size */

	/*
	 * The problem with splits is we've done a lot of work by the time we
	 * realize we're going to have to split, we don't want to start over.
	 *
	 * To keep from having to start over when we hit the maximum page size,
	 * we track the page information when we approach a split boundary.
	 * If we eventually have to split, we walk this structure and pretend
	 * we were splitting all along.  After that, we continue to append to
	 * this structure, and eventually walk it to create a new internal page
	 * that references all of our split pages.
	 */
	struct __rec_boundary {
		/*
		 * The start field records location in the initial split buffer,
		 * that is, the first byte of the split chunk recorded before we
		 * decide to split a page; the offset between the first byte of
		 * chunk[0] and the first byte of chunk[1] is chunk[0]'s length.
		 *
		 * Once we split a page, we stop filling in the start field, as
		 * we're writing the split chunks as we find them.
		 */
		uint8_t *start;		/* Split's first byte */

		/*
		 * The recno and entries fields are the starting record number
		 * of the split chunk (for column-store splits), and the number
		 * of entries in the split chunk.  These fields are used both
		 * to write the split chunk, and to create a new internal page
		 * to reference the split pages.
		 */
		uint64_t recno;		/* Split's starting record */
		uint32_t entries;	/* Split's entries */

		WT_ADDR addr;		/* Split's written location */
		uint32_t size;		/* Split's size */
		uint32_t cksum;		/* Split's checksum */
		void    *dsk;		/* Split's disk image */

		/*
		 * When busy pages get large, we need to be able to evict them
		 * even when they contain unresolved updates, or updates which
		 * cannot be evicted because of running transactions.  In such
		 * cases, break the page into multiple blocks, write the blocks
		 * that can be evicted, saving lists of updates for blocks that
		 * cannot be evicted, then re-instantiate the blocks that cannot
		 * be evicted as new, in-memory pages, restoring the updates on
		 * those pages.
		 */
		WT_UPD_SKIPPED *skip;		/* Skipped updates */
		uint32_t	skip_next;
		size_t		skip_allocated;

		/*
		 * The key for a row-store page; no column-store key is needed
		 * because the page's recno, stored in the recno field, is the
		 * column-store key.
		 */
		WT_ITEM key;		/* Promoted row-store key */

		/*
		 * During wrapup, after reconciling the root page, we write a
		 * final block as part of a checkpoint.  If raw compression
		 * was configured, that block may have already been compressed.
		 */
		int already_compressed;
	} *bnd;				/* Saved boundaries */
	uint32_t bnd_next;		/* Next boundary slot */
	uint32_t bnd_next_max;		/* Maximum boundary slots used */
	size_t	 bnd_entries;		/* Total boundary slots */
	size_t   bnd_allocated;		/* Bytes allocated */

	/*
	 * We track the total number of page entries copied into split chunks
	 * so we can easily figure out how many entries in the current split
	 * chunk.
	 */
	uint32_t total_entries;		/* Total entries in splits */

	/*
	 * And there's state information as to where in this process we are:
	 * (1) tracking split boundaries because we can still fit more split
	 * chunks into the maximum page size, (2) tracking the maximum page
	 * size boundary because we can't fit any more split chunks into the
	 * maximum page size, (3) not performing boundary checks because it's
	 * either not useful with the current page size configuration, or
	 * because we've already been forced to split.
	 */
	enum {	SPLIT_BOUNDARY=0,	/* Next: a split page boundary */
		SPLIT_MAX=1,		/* Next: the maximum page boundary */
		SPLIT_TRACKING_OFF=2,	/* No boundary checks */
		SPLIT_TRACKING_RAW=3 }	/* Underlying compression decides */
	bnd_state;

	/*
	 * We track current information about the current record number, the
	 * number of entries copied into the temporary buffer, where we are
	 * in the temporary buffer, and how much memory remains.  Those items
	 * are packaged here rather than passing pointers to stack locations
	 * around the code.
	 */
	uint64_t recno;			/* Current record number */
	uint32_t entries;		/* Current number of entries */
	uint8_t *first_free;		/* Current first free byte */
	size_t	 space_avail;		/* Remaining space in this chunk */

	/*
	 * While reviewing updates for each page, we store skipped updates here,
	 * and then move them to per-block areas as the blocks are defined.
	 */
	WT_UPD_SKIPPED *skip;		/* Skipped updates */
	uint32_t	skip_next;
	size_t		skip_allocated;

	/*
	 * We don't need to keep the 0th key around on internal pages, the
	 * search code ignores them as nothing can sort less by definition.
	 * There's some trickiness here, see the code for comments on how
	 * these fields work.
	 */
	int	 cell_zero;		/* Row-store internal page 0th key */

	/*
	 * WT_DICTIONARY --
	 *	We optionally build a dictionary of row-store values for leaf
	 * pages.  Where two value cells are identical, only write the value
	 * once, the second and subsequent copies point to the original cell.
	 * The dictionary is fixed size, but organized in a skip-list to make
	 * searches faster.
	 */
	struct __rec_dictionary {
		uint64_t hash;				/* Hash value */
		void	*cell;				/* Matching cell */

		u_int depth;				/* Skiplist */
		WT_DICTIONARY *next[0];
	} **dictionary;					/* Dictionary */
	u_int dictionary_next, dictionary_slots;	/* Next, max entries */
							/* Skiplist head. */
	WT_DICTIONARY *dictionary_head[WT_SKIP_MAXDEPTH];

	/*
	 * WT_KV--
	 *	An on-page key/value item we're building.
	 */
	struct __rec_kv {
		WT_ITEM	 buf;		/* Data */
		WT_CELL	 cell;		/* Cell and cell's length */
		size_t cell_len;
		size_t len;		/* Total length of cell + data */
	} k, v;				/* Key/Value being built */

	WT_ITEM *cur, _cur;		/* Key/Value being built */
	WT_ITEM *last, _last;		/* Last key/value built */

	int key_pfx_compress;		/* If can prefix-compress next key */
	int key_pfx_compress_conf;	/* If prefix compression configured */
	int key_sfx_compress;		/* If can suffix-compress next key */
	int key_sfx_compress_conf;	/* If suffix compression configured */

	int bulk_load;			/* If it's a bulk load */

	int tested_ref_state;		/* Debugging information */
} WT_RECONCILE;

static void __rec_bnd_init(WT_SESSION_IMPL *, WT_RECONCILE *, int);
static void __rec_cell_build_addr(
		WT_RECONCILE *, const void *, size_t, u_int, uint64_t);
static int  __rec_cell_build_int_key(WT_SESSION_IMPL *,
		WT_RECONCILE *, const void *, size_t, int *);
static int  __rec_cell_build_leaf_key(WT_SESSION_IMPL *,
		WT_RECONCILE *, const void *, size_t, int *);
static int  __rec_cell_build_ovfl(WT_SESSION_IMPL *,
		WT_RECONCILE *, WT_KV *, uint8_t, uint64_t);
static int  __rec_cell_build_val(WT_SESSION_IMPL *,
		WT_RECONCILE *, const void *, size_t, uint64_t);
static int  __rec_child_deleted(
		WT_SESSION_IMPL *, WT_RECONCILE *, WT_PAGE *, WT_REF *, int *);
static int  __rec_col_fix(WT_SESSION_IMPL *, WT_RECONCILE *, WT_PAGE *);
static int  __rec_col_fix_slvg(WT_SESSION_IMPL *,
		WT_RECONCILE *, WT_PAGE *, WT_SALVAGE_COOKIE *);
static int  __rec_col_int(WT_SESSION_IMPL *, WT_RECONCILE *, WT_PAGE *);
static int  __rec_col_merge(WT_SESSION_IMPL *, WT_RECONCILE *, WT_PAGE *);
static int  __rec_col_var(WT_SESSION_IMPL *,
		WT_RECONCILE *, WT_PAGE *, WT_SALVAGE_COOKIE *);
static int  __rec_col_var_helper(WT_SESSION_IMPL *, WT_RECONCILE *,
		WT_SALVAGE_COOKIE *, WT_ITEM *, int, uint8_t, uint64_t);
static int  __rec_destroy_session(WT_SESSION_IMPL *);
static int  __rec_root_write(WT_SESSION_IMPL *, WT_PAGE *, uint32_t);
static int  __rec_row_int(WT_SESSION_IMPL *, WT_RECONCILE *, WT_PAGE *);
static int  __rec_row_leaf(WT_SESSION_IMPL *,
		WT_RECONCILE *, WT_PAGE *, WT_SALVAGE_COOKIE *);
static int  __rec_row_leaf_insert(
		WT_SESSION_IMPL *, WT_RECONCILE *, WT_INSERT *);
static int  __rec_row_merge(WT_SESSION_IMPL *, WT_RECONCILE *, WT_PAGE *);
static int  __rec_split_col(WT_SESSION_IMPL *, WT_RECONCILE *, WT_PAGE *);
static int  __rec_split_discard(WT_SESSION_IMPL *, WT_PAGE *);
static int  __rec_split_fixup(WT_SESSION_IMPL *, WT_RECONCILE *);
static int  __rec_split_row(WT_SESSION_IMPL *, WT_RECONCILE *, WT_PAGE *);
static int  __rec_split_row_promote(
		WT_SESSION_IMPL *, WT_RECONCILE *, WT_ITEM *, uint8_t);
static int  __rec_split_write(WT_SESSION_IMPL *,
		WT_RECONCILE *, WT_BOUNDARY *, WT_ITEM *, int);
static int  __rec_write_init(WT_SESSION_IMPL *, WT_PAGE *, uint32_t, void *);
static int  __rec_write_wrapup(WT_SESSION_IMPL *, WT_RECONCILE *, WT_PAGE *);
static int  __rec_write_wrapup_err(
		WT_SESSION_IMPL *, WT_RECONCILE *, WT_PAGE *);

static void __rec_dictionary_free(WT_SESSION_IMPL *, WT_RECONCILE *);
static int  __rec_dictionary_init(WT_SESSION_IMPL *, WT_RECONCILE *, u_int);
static int  __rec_dictionary_lookup(
		WT_SESSION_IMPL *, WT_RECONCILE *, WT_KV *, WT_DICTIONARY **);
static void __rec_dictionary_reset(WT_RECONCILE *);

/*
 * __wt_rec_write --
 *	Reconcile an in-memory page into its on-disk format, and write it.
 */
int
__wt_rec_write(WT_SESSION_IMPL *session,
    WT_PAGE *page, WT_SALVAGE_COOKIE *salvage, uint32_t flags)
{
	WT_CONNECTION_IMPL *conn;
	WT_DECL_RET;
	WT_PAGE_MODIFY *mod;
	WT_RECONCILE *r;
	int locked;

	conn = S2C(session);
	mod = page->modify;

	/* We're shouldn't get called with a clean page, that's an error. */
	if (!__wt_page_is_modified(page))
		WT_RET_MSG(session, WT_ERROR,
		    "Attempt to reconcile a clean page.");

	WT_VERBOSE_RET(
	    session, reconcile, "%s", __wt_page_type_string(page->type));
	WT_STAT_FAST_CONN_INCR(session, rec_pages);
	WT_STAT_FAST_DATA_INCR(session, rec_pages);
	if (LF_ISSET(WT_EVICTION_LOCKED)) {
		WT_STAT_FAST_CONN_INCR(session, rec_pages_eviction);
		WT_STAT_FAST_DATA_INCR(session, rec_pages_eviction);
	}

	/* Record the most recent transaction ID we will *not* write. */
	mod->disk_snap_min = session->txn.snap_min;

	/* Initialize the reconciliation structure for each new run. */
	WT_RET(__rec_write_init(session, page, flags, &session->reconcile));
	r = session->reconcile;

	/*
	 * The compaction process looks at the page's modification information;
	 * if compaction is running, lock the page down.
	 *
	 * Evicting leaf pages could result in splits into their parent, which
	 * could theoretically collide with the checkpoint write of an internal
	 * page (we could see a child reference in a split state when walking
	 * the internal page), and we're not prepared to deal with that.  When
	 * reconciling internal pages that might have live children, lock down
	 * the page to block splits of its children.
	 */
	locked = 0;
	if (conn->compact_in_memory_pass)
		locked = 1;
	if (WT_PAGE_IS_INTERNAL(page) && !LF_ISSET(WT_EVICTION_LOCKED))
		locked = 1;
	if (locked)
		WT_PAGE_LOCK(session, page);

	/* Reconcile the page. */
	switch (page->type) {
	case WT_PAGE_COL_FIX:
		if (salvage != NULL)
			ret = __rec_col_fix_slvg(session, r, page, salvage);
		else
			ret = __rec_col_fix(session, r, page);
		break;
	case WT_PAGE_COL_INT:
		ret = __rec_col_int(session, r, page);
		break;
	case WT_PAGE_COL_VAR:
		ret = __rec_col_var(session, r, page, salvage);
		break;
	case WT_PAGE_ROW_INT:
		ret = __rec_row_int(session, r, page);
		break;
	case WT_PAGE_ROW_LEAF:
		ret = __rec_row_leaf(session, r, page, salvage);
		break;
	WT_ILLEGAL_VALUE_SET(session);
	}

	/* Wrap up the page reconciliation. */
	if (ret == 0)
		ret = __rec_write_wrapup(session, r, page);
	else
		WT_TRET(__rec_write_wrapup_err(session, r, page));

	/* Release the page lock if we're holding one. */
	if (locked)
		WT_PAGE_UNLOCK(session, page);
	WT_RET(ret);

	/*
	 * Root pages are special, splits have to be done, we can't put it off
	 * as the parent's problem any more.
	 */
	if (WT_PAGE_IS_ROOT(page))
		return (__rec_root_write(session, page, flags));

	/*
	 * Otherwise, mark the page's parent dirty.
	 * Don't mark the tree dirty: if this reconciliation is in service of a
	 * checkpoint, it's cleared the tree's dirty flag, and we don't want to
	 * set it again as part of that walk.
	 */
	WT_RET(__wt_page_modify_init(session, page->parent));
	__wt_page_only_modify_set(session, page->parent);
	return (0);
}

/*
 * __rec_root_write --
 *	Handle the write of a root page.
 */
static int
__rec_root_write(WT_SESSION_IMPL *session, WT_PAGE *page, uint32_t flags)
{
	WT_DECL_RET;
	WT_PAGE *next;
	WT_PAGE_MODIFY *mod;

	mod = page->modify;

	/*
	 * If a single root page was written (either an empty page or there was
	 * a 1-for-1 page swap), we've written root and checkpoint, we're done.
	 * If the root page split, write the resulting WT_REF array.  We already
	 * have an infrastructure for writing pages, create a fake root page and
	 * write it instead of adding code to write blocks based on the list of
	 * blocks resulting from a multiblock reconciliation.
	 */
	switch (F_ISSET(mod, WT_PM_REC_MASK)) {
	case WT_PM_REC_EMPTY:				/* Page is empty */
	case WT_PM_REC_REPLACE:				/* 1-for-1 page swap */
		return (0);
	case WT_PM_REC_MULTIBLOCK:			/* Multiple blocks */
		break;
	WT_ILLEGAL_VALUE(session);
	}

	WT_VERBOSE_RET(session, split,
	    "root page split -> %" PRIu32 " pages", mod->u.m.multi_entries);

	/*
	 * Create a new root page, initialize the array of child references,
	 * mark it dirty, then write it.
	 */
	switch (page->type) {
	case WT_PAGE_COL_INT:
		WT_RET(__wt_page_alloc(session,
		    WT_PAGE_COL_INT, 1, mod->u.m.multi_entries, 1, &next));
		break;
	case WT_PAGE_ROW_INT:
		WT_RET(__wt_page_alloc(session,
		    WT_PAGE_ROW_INT, 0, mod->u.m.multi_entries, 1, &next));
		break;
	WT_ILLEGAL_VALUE(session);
	}

	WT_ERR(__wt_multi_to_ref(session, next,
	    mod->u.m.multi, next->pg_intl_orig_index, mod->u.m.multi_entries));

	/*
	 * We maintain a list of pages written for the root in order to free the
	 * backing blocks the next time the root is written.
	 *
	 * XXXKEITH
	 * This list takes up 8B in the page-modify structure, and needs to go
	 * away.
	 */
	mod->root_split = next;

	WT_ERR(__wt_page_modify_init(session, next));
	__wt_page_only_modify_set(session, next);
	return (__wt_rec_write(session, next, NULL, flags));

err:	__wt_page_out(session, &next);
	return (ret);
}

/*
 * __rec_write_init --
 *	Initialize the reconciliation structure.
 */
static int
__rec_write_init(
    WT_SESSION_IMPL *session, WT_PAGE *page, uint32_t flags, void *reconcilep)
{
	WT_BTREE *btree;
	WT_RECONCILE *r;

	btree = S2BT(session);

	if ((r = *(WT_RECONCILE **)reconcilep) == NULL) {
		WT_RET(__wt_calloc_def(session, 1, &r));

		*(WT_RECONCILE **)reconcilep = r;
		session->reconcile_cleanup = __rec_destroy_session;

		/* Connect pointers/buffers. */
		r->cur = &r->_cur;
		r->last = &r->_last;

		/* Disk buffers need to be aligned for writing. */
		F_SET(&r->dsk, WT_ITEM_ALIGNED);
	}

<<<<<<< HEAD
	/* Remember the configuration. */
	r->page = page;
	r->flags = flags;
=======
	/*
	 * Clean up any used boundary structures. It is worth short-circuiting
	 * the traversal because sometimes the boundary list can grow to over
	 * a million entries. The only field we really need to clear is
	 * already_compressed, but let's be paranoid.
	 */
	if (r->bnd != NULL)
		for (bnd = r->bnd, i = 0;
		     i < r->bnd_entries && bnd->entries > 0; ++bnd, ++i) {
			bnd->start = NULL;
			bnd->recno = 0;
			bnd->entries = 0;

			WT_ASSERT(session, bnd->addr.addr == NULL);
			bnd->addr.size = 0;
			bnd->addr.type = 0;

			/* Leave the key alone, it's space we re-use. */
>>>>>>> 50f59214

	/* Track if the page can be marked clean. */
	r->leave_dirty = 0;

	/*
	 * Raw compression, the application builds disk images: applicable only
	 * to row-and variable-length column-store objects.  Dictionary and
	 * prefix compression must be turned off or we ignore raw-compression,
	 * raw compression can't support either one.  (Technically, we could
	 * still use the raw callback on column-store variable length internal
	 * pages with dictionary compression configured, because dictionary
	 * compression only applies to column-store leaf pages, but that seems
	 * an unlikely use case.)
	 */
	r->raw_compression =
	    btree->compressor != NULL &&
	    btree->compressor->compress_raw != NULL &&
	    page->type != WT_PAGE_COL_FIX &&
	    btree->dictionary == 0 &&
	    btree->prefix_compression == 0;

	/* Track overflow items. */
	r->ovfl_items = 0;

	/* Track empty values. */
	r->all_empty_value = 1;
	r->any_empty_value = 0;

	/* Initialize the boundary information. */
	__rec_bnd_init(session, r, 0);

	/* The list of cached, skipped updates. */
	r->skip_next = 0;

	/*
	 * Dictionary compression only writes repeated values once.  We grow
	 * the dictionary as necessary, always using the largest size we've
	 * seen.
	 *
	 * Reset the dictionary.
	 *
	 * Sanity check the size: 100 slots is the smallest dictionary we use.
	 */
	if (btree->dictionary != 0 && btree->dictionary > r->dictionary_slots)
		WT_RET(__rec_dictionary_init(session,
		    r, btree->dictionary < 100 ? 100 : btree->dictionary));
	__rec_dictionary_reset(r);

	/*
	 * Suffix compression shortens internal page keys by discarding trailing
	 * bytes that aren't necessary for tree navigation.  We don't do suffix
	 * compression if there is a custom collator because we don't know what
	 * bytes a custom collator might use.  Some custom collators (for
	 * example, a collator implementing reverse ordering of strings), won't
	 * have any problem with suffix compression: if there's ever a reason to
	 * implement suffix compression for custom collators, we can add a
	 * setting to the collator, configured when the collator is added, that
	 * turns on suffix compression.
	 *
	 * The raw compression routines don't even consider suffix compression,
	 * but it doesn't hurt to confirm that.
	 */
	r->key_sfx_compress_conf = 0;
	if (btree->collator == NULL &&
	    btree->internal_key_truncate && !r->raw_compression)
		r->key_sfx_compress_conf = 1;

	/*
	 * Prefix compression discards repeated prefix bytes from row-store leaf
	 * page keys.
	 */
	r->key_pfx_compress_conf = 0;
	if (btree->prefix_compression && page->type == WT_PAGE_ROW_LEAF)
		r->key_pfx_compress_conf = 1;

	/* Save the page's write generation before reading the page. */
	WT_ORDERED_READ(r->orig_write_gen, page->modify->write_gen);

	return (0);
}

/*
 * __rec_destroy --
 *	Clean up the reconciliation structure.
 */
static void
__rec_destroy(WT_SESSION_IMPL *session, void *reconcilep)
{
	WT_RECONCILE *r;

	if ((r = *(WT_RECONCILE **)reconcilep) == NULL)
		return;
	*(WT_RECONCILE **)reconcilep = NULL;

	__wt_buf_free(session, &r->dsk);

	__wt_free(session, r->raw_entries);
	__wt_free(session, r->raw_offsets);
	__wt_free(session, r->raw_recnos);

	__rec_bnd_init(session, r, 1);

	__wt_free(session, r->skip);

	__wt_buf_free(session, &r->k.buf);
	__wt_buf_free(session, &r->v.buf);
	__wt_buf_free(session, &r->_cur);
	__wt_buf_free(session, &r->_last);

	__rec_dictionary_free(session, r);

	__wt_free(session, r);
}

/*
 * __rec_destroy_session --
 *	Clean up the reconciliation structure, session version.
 */
static int
__rec_destroy_session(WT_SESSION_IMPL *session)
{
	__rec_destroy(session, &session->reconcile);
	return (0);
}

/*
 * __rec_bnd_init --
 *	Initialize/cleanup the boundary structure information.
 */
static void
__rec_bnd_init(WT_SESSION_IMPL *session, WT_RECONCILE *r, int destroy)
{
	WT_BOUNDARY *bnd;
	uint32_t i;

	if (r->bnd == NULL)
		return;

	/*
	 * Clean up any pre-existing boundary structures: almost none of this
	 * should be necessary (already_compressed is the notable exception),
	 * but it's cheap.
	 */
	for (bnd = r->bnd, i = 0; i < r->bnd_entries; ++bnd, ++i) {
		bnd->start = NULL;

		bnd->recno = 0;
		bnd->entries = 0;

		WT_ASSERT(session, bnd->addr.addr == NULL);
		bnd->addr.size = 0;
		bnd->addr.type = 0;
		bnd->size = bnd->cksum = 0;
		__wt_free(session, bnd->dsk);

		__wt_free(session, bnd->skip);
		bnd->skip_next = 0;
		bnd->skip_allocated = 0;

		/*
		 * Leave the key alone unless we're destroying the structures,
		 * we reuse/grow that memory as necessary.
		 */
		if (destroy)
			__wt_buf_free(session, &bnd->key);

		bnd->already_compressed = 0;
	}

	if (destroy)
		__wt_free(session, r->bnd);
}

/*
 * __rec_skip_update_save --
 *	Save a skipped WT_UPDATE list for later restoration.
 */
static int
__rec_skip_update_save(
    WT_SESSION_IMPL *session, WT_RECONCILE *r, WT_INSERT *ins, WT_ROW *rip)
{
	WT_RET(__wt_realloc_def(
	    session, &r->skip_allocated, r->skip_next + 1, &r->skip));
	r->skip[r->skip_next].ins = ins;
	r->skip[r->skip_next].rip = rip;
	++r->skip_next;
	return (0);
}

/*
 * __rec_skip_update_move --
 *	Move a skipped WT_UPDATE list from the per-page cache to a specific
 * block's list.
 */
static int
__rec_skip_update_move(
    WT_SESSION_IMPL *session, WT_BOUNDARY *bnd, WT_UPD_SKIPPED *skip)
{
	WT_RET(__wt_realloc_def(
	    session, &bnd->skip_allocated, bnd->skip_next + 1, &bnd->skip));
	bnd->skip[bnd->skip_next] = *skip;
	++bnd->skip_next;

	skip->ins = NULL;
	skip->rip = NULL;
	return (0);
}

/*
 * __rec_txn_read --
 *	Return the first visible update in a list (or NULL if none are visible),
 * set a flag if any updates were skipped, track the maximum transaction ID on
 * the page.
 */
static inline int
__rec_txn_read(WT_SESSION_IMPL *session, WT_RECONCILE *r,
    WT_INSERT *ins, WT_ROW *rip, WT_CELL_UNPACK *vpack, WT_UPDATE **updp)
{
	WT_ITEM ovfl;
	WT_PAGE *page;
	WT_UPDATE *upd, *upd_list, *upd_ovfl;
	size_t notused;
	uint64_t max_txn, min_txn, txnid;

	*updp = NULL;

	page = r->page;

	/*
	 * If we're called with an WT_INSERT reference, use its WT_UPDATE
	 * list, else is an on-page row-store WT_UPDATE list.
	 */
	upd_list = ins == NULL ? WT_ROW_UPDATE(page, rip) : ins->upd;

	for (max_txn = WT_TXN_NONE, min_txn = UINT64_MAX,
	    upd = upd_list; upd != NULL; upd = upd->next) {
		if ((txnid = upd->txnid) == WT_TXN_ABORTED)
			continue;

		/* Track the largest/smallest transaction IDs on the list. */
		if (TXNID_LT(max_txn, txnid))
			max_txn = txnid;
		if (!TXNID_LT(min_txn, txnid))
			min_txn = txnid;

		/*
		 * Record whether any updates were skipped on the way to finding
		 * the first visible update.
		 *
		 * If updates were skipped before the one being written, future
		 * reads without intervening modifications to the page could
		 * see a different value; if no updates were skipped, the page
		 * can safely be marked clean and does not need to be
		 * reconciled until modified again.
		 */
		if (*updp == NULL) {
			if (__wt_txn_visible(session, txnid))
				*updp = upd;
			else
				r->leave_dirty = 1;
		}
	}

	/*
	 * Track the maximum transaction ID in the page.  We store this in the
	 * page at the end of reconciliation if no updates are skipped, it's
	 * used to avoid evicting clean pages from memory with changes required
	 * to satisfy a snapshot read.
	 */
	if (TXNID_LT(r->max_txn, max_txn))
		r->max_txn = max_txn;

	/*
	 * If not evicting, or evicting and all updates are globally visible,
	 * we're done.
	 */
	if (!F_ISSET(r, WT_EVICTION_LOCKED) ||
	    __wt_txn_visible_all(session, max_txn))
		return (0);

	/*
	 * If evicting without all updates being globally visible, and we can't
	 * save and restore the list of updates, the page can't be evicted.
	 */
	if (!F_ISSET(r, WT_SKIP_UPDATE_RESTORE))
		return (EBUSY);

	/*
	 * If evicting without all updates being globally visible, and we can
	 * save and restore the list of updates on a newly instantiated page,
	 * do so.
	 *
	 * The order of the updates on the list matters so we can't move only
	 * the unresolved updates, we have to move the entire update list.
	 *
	 * Clear the returned update so our caller ignores the key/value pair
	 * in the case of an insert/append entry (everything we need is in the
	 * update list), and otherwise writes the original on-page key/value
	 * pair to which the update list applies.
	 */
	*updp = NULL;

	/*
	 * Handle the case were we can't write the original on-page key/value
	 * pair because it's a removed overflow item.
	 *
	 * Here's the deal: an overflow value was updated or removed and its
	 * backing blocks freed.  There was a transaction in the system that
	 * might still read the value, so a copy was cached in the page's
	 * reconciliation tracking memory, and the on-page cell was set to
	 * WT_CELL_VALUE_OVFL_RM.  Eviction then chose the page and we're
	 * splitting it up in order to push parts of it out of memory.
	 *
	 * If there was any globally visible update in the list, the value may
	 * be gone from the cache (and regardless, we don't need the value).
	 * If there's no globally visible update in the list, we better find
	 * the value in the cache.
	 */
	if (vpack != NULL && vpack->raw == WT_CELL_VALUE_OVFL_RM &&
	    !__wt_txn_visible_all(session, min_txn)) {
		WT_RET(__wt_ovfl_txnc_search(
		    page, vpack->data, vpack->size, &ovfl));
		/*
		 * Create an update structure with an impossibly low transaction
		 * ID and append it to the update list we're about to save.
		 * Restoring that update list when this page is re-instantiated
		 * creates an update for the key/value pair visible to every
		 * running transaction in the system, ensuring the on-page value
		 * will be ignored.
		 */
		WT_RET(__wt_update_alloc(session, &ovfl, &upd_ovfl, &notused));
		upd_ovfl->txnid = WT_TXN_NONE;
		for (upd = upd_list; upd->next != NULL; upd = upd->next)
			;
		upd->next = upd_ovfl;
	}

	WT_RET(__rec_skip_update_save(session, r, ins, rip));

	r->leave_dirty = 1;
	return (0);
}

/*
 * CHILD_RELEASE --
 *	Macros to clean up during internal-page reconciliation, releasing the
 * hazard pointer we're holding on child pages.
 */
#undef	CHILD_RELEASE
#define	CHILD_RELEASE(session, hazard, child) do {			\
	if (hazard) {							\
		hazard = 0;						\
		WT_TRET(__wt_page_release(session, child));		\
	}								\
} while (0)
#undef	CHILD_RELEASE_ERR
#define	CHILD_RELEASE_ERR(session, hazard, child) do {			\
	CHILD_RELEASE(session, hazard, child);				\
	WT_ERR(ret);							\
} while (0)

/*
 * __rec_child_modify --
 *	Return if the internal page's child references any modifications.
 */
static int
__rec_child_modify(WT_SESSION_IMPL *session,
    WT_RECONCILE *r, WT_PAGE *page, WT_REF *ref, int *hazardp, int *statep)
{
	WT_DECL_RET;
	WT_PAGE_MODIFY *mod;

	/* We may acquire a hazard pointer our caller must release. */
	*hazardp = 0;

#define	WT_CHILD_IGNORE		1		/* Deleted child: ignore */
#define	WT_CHILD_MODIFIED	2		/* Modified child */
#define	WT_CHILD_PROXY		3		/* Deleted child: proxy */
	*statep = 0;

	/*
	 * This function is called when walking an internal page to decide how
	 * to handle child pages referenced by the internal page, specifically
	 * if the child page is to be merged into its parent.
	 *
	 * Internal pages are reconciled for two reasons: first, when evicting
	 * an internal page, second by the checkpoint code when writing internal
	 * pages.  During eviction, the subtree is locked down so all pages
	 * should be in the WT_REF_DISK or WT_REF_LOCKED state. During
	 * checkpoint, any eviction that might affect our review of an internal
	 * page is prohibited, however, as the subtree is not reserved for our
	 * exclusive use, there are other page states that must be considered.
	 */
	for (;; __wt_yield())
		switch (r->tested_ref_state = ref->state) {
		case WT_REF_DISK:
			/* On disk, not modified by definition. */
			goto done;

		case WT_REF_DELETED:
			/*
			 * The child is in a deleted state.
			 *
			 * It's possible the state is changing underneath us and
			 * we can race between checking for a deleted state and
			 * looking at the stored transaction ID to see if the
			 * delete is visible to us.  Lock down the structure.
			 */
			if (!WT_ATOMIC_CAS(
			    ref->state, WT_REF_DELETED, WT_REF_LOCKED))
				break;
			ret =
			    __rec_child_deleted(session, r, page, ref, statep);
			WT_PUBLISH(ref->state, WT_REF_DELETED);
			goto done;

		case WT_REF_LOCKED:
			/*
			 * If being called by the eviction server, the evicted
			 * page's subtree, including this child, was selected
			 * for eviction by us and the state is stable until we
			 * reset it, it's an in-memory state.
			 */
			if (F_ISSET(r, WT_EVICTION_LOCKED))
				goto in_memory;

			/*
			 * If called during checkpoint, the child is being
			 * considered by the eviction server or the child is a
			 * fast-delete page being read.  The eviction may have
			 * started before the checkpoint and so we must wait
			 * for the eviction to be resolved.  I suspect we could
			 * handle fast-delete reads, but we can't distinguish
			 * between the two and fast-delete reads aren't expected
			 * to be common.
			 */
			break;

		case WT_REF_MEM:
			/*
			 * In memory.
			 *
			 * We should never be here during eviction, a child page
			 * in this state within an evicted page's subtree would
			 * have either caused eviction to fail or have had its
			 * state set to WT_REF_LOCKED.
			 */
			WT_ASSERT(session, !F_ISSET(r, WT_EVICTION_LOCKED));

			/*
			 * If called during checkpoint, acquire a hazard pointer
			 * so the child isn't evicted, it's an in-memory case.
			 *
			 * XXXKEITH
			 * Can this call see a WT_RESTART return because the
			 * underlying page split?  If it can, we need to think
			 * more about checkpoints in the context of page splits.
			 */
			if ((ret = __wt_page_in(session, page, ref,
			    WT_READ_CACHE |
			    WT_READ_NO_GEN | WT_READ_NO_WAIT)) == WT_NOTFOUND) {
				ret = 0;
				break;
			}
			*hazardp = 1;
			goto in_memory;

		case WT_REF_READING:
			/*
			 * Being read, not modified by definition.
			 *
			 * We should never be here during eviction, a child page
			 * in this state within an evicted page's subtree would
			 * have caused eviction to fail.
			 */
			WT_ASSERT(session, !F_ISSET(r, WT_EVICTION_LOCKED));
			goto done;

		case WT_REF_SPLIT:
			/*
			 * The page was split out from under us.
			 *
			 * We should never be here during eviction, a child page
			 * in this state within an evicted page's subtree would
			 * have caused eviction to fail.
			 *
			 * We should never be here during checkpoint, internal
			 * pages are locked during checkpoint reconciliation,
			 * and that lock is acquired when splitting a page.
			 */
			WT_ASSERT(session, ref->state != WT_REF_SPLIT);
			/* FALLTHROUGH */

		WT_ILLEGAL_VALUE(session);
		}

in_memory:
	/*
	 * In-memory states: the child is potentially modified if the page's
	 * modify structure has been instantiated.   If the modify structure
	 * exists and the page has actually been modified, set that state.
	 * If that's not the case, we would normally use the original cell's
	 * disk address as our reference, but, if we're forced to instantiate
	 * a deleted child page and it's never modified, we end up here with
	 * a page that has a modify structure, no modifications, and no disk
	 * address.  Ignore those pages, they're not modified and there is no
	 * reason to write the cell.
	 */
	mod = ref->page->modify;
	if (mod != NULL && mod->flags != 0)
		*statep = WT_CHILD_MODIFIED;
	else if (ref->addr == NULL) {
		*statep = WT_CHILD_IGNORE;
		CHILD_RELEASE(session, *hazardp, ref->page);
	}

done:	WT_HAVE_DIAGNOSTIC_YIELD;
	return (ret);
}

/*
 * __rec_child_deleted --
 *	Handle pages with leaf pages in the WT_REF_DELETED state.
 */
static int
__rec_child_deleted(WT_SESSION_IMPL *session,
    WT_RECONCILE *r, WT_PAGE *page, WT_REF *ref, int *statep)
{
	WT_BM *bm;
	size_t addr_size;
	const uint8_t *addr;

	bm = S2BT(session)->bm;

	/*
	 * Internal pages with child leaf pages in the WT_REF_DELETED state are
	 * a special case during reconciliation.  First, if the deletion was a
	 * result of a session truncate call, the deletion may not be visible to
	 * us.  In that case, we proceed as with any change that's not visible
	 * during reconciliation by setting the skipped flag and ignoring the
	 * change for the purposes of writing the internal page.
	 */
	if (!__wt_txn_visible(session, ref->txnid)) {
		/*
		 * In some cases (for example, when closing a file), there had
		 * better not be any updates we can't write.
		 */
		if (F_ISSET(r, WT_SKIP_UPDATE_ERR))
			WT_PANIC_RETX(session,
			    "reconciliation illegally skipped an update");

		/* If this page cannot be evicted, quit now. */
		if (F_ISSET(r, WT_EVICTION_LOCKED))
			return (EBUSY);
	}

	/*
	 * Deal with any underlying disk blocks.  First, check to see if there
	 * is an address associated with this leaf: if there isn't, we're done.
	 *
	 * Check for any transactions in the system that might want to see the
	 * page's state before the deletion.
	 *
	 * If any such transactions exist, we cannot discard the underlying leaf
	 * page to the block manager because the transaction may eventually read
	 * it.  However, this write might be part of a checkpoint, and should we
	 * recover to that checkpoint, we'll need to delete the leaf page, else
	 * we'd leak it.  The solution is to write a proxy cell on the internal
	 * page ensuring the leaf page is eventually discarded.
	 *
	 * If no such transactions exist, we can discard the leaf page to the
	 * block manager and no cell needs to be written at all.  We do this
	 * outside of the underlying tracking routines because this action is
	 * permanent and irrevocable.  (Clearing the address means we've lost
	 * track of the disk address in a permanent way.  This is safe because
	 * there's no path to reading the leaf page again: if reconciliation
	 * fails, and we ever read into this part of the name space again, the
	 * cache read function instantiates a new page.)
	 *
	 * One final note: if the WT_REF transaction ID is set to WT_TXN_NONE,
	 * it means this WT_REF is the re-creation of a deleted node (we wrote
	 * out the deleted node after the deletion became visible, but before
	 * we could delete the leaf page, and subsequently crashed, then read
	 * the page and re-created the WT_REF_DELETED state).   In other words,
	 * the delete is visible to all (it became visible), and by definition
	 * there are no older transactions needing to see previous versions of
	 * the page.
	 */
	if (ref->addr != NULL &&
	    (ref->txnid == WT_TXN_NONE ||
	    __wt_txn_visible_all(session, ref->txnid))) {
		WT_RET(
		    __wt_ref_info(session, page, ref, &addr, &addr_size, NULL));
		WT_RET(bm->free(bm, session, addr, addr_size));

		if (__wt_off_page(page, ref->addr)) {
			__wt_free(session, ((WT_ADDR *)ref->addr)->addr);
			__wt_free(session, ref->addr);
		}
		ref->addr = NULL;
	}

	/*
	 * If there's still a disk address, then we have to write a proxy
	 * record, otherwise, we can safely ignore this child page.
	 */
	*statep = ref->addr == NULL ? WT_CHILD_IGNORE : WT_CHILD_PROXY;
	return (0);
}

/*
 * __rec_incr --
 *	Update the memory tracking structure for a set of new entries.
 */
static inline void
__rec_incr(WT_SESSION_IMPL *session, WT_RECONCILE *r, uint32_t v, size_t size)
{
	/*
	 * The buffer code is fragile and prone to off-by-one errors -- check
	 * for overflow in diagnostic mode.
	 */
	WT_ASSERT(session, r->space_avail >= size);
	WT_ASSERT(session,
	    WT_BLOCK_FITS(r->first_free, size, r->dsk.mem, r->page_size));

	r->entries += v;
	r->space_avail -= size;
	r->first_free += size;
}

/*
 * __rec_copy_incr --
 *	Copy a key/value cell and buffer pair into the new image.
 */
static inline void
__rec_copy_incr(WT_SESSION_IMPL *session, WT_RECONCILE *r, WT_KV *kv)
{
	size_t len;
	uint8_t *p, *t;

	/*
	 * If there's only one chunk of data to copy (because the cell and data
	 * are being copied from the original disk page), the cell length won't
	 * be set, the WT_ITEM data/length will reference the data to be copied.
	 *
	 * WT_CELLs are typically small, 1 or 2 bytes -- don't call memcpy, do
	 * the copy in-line.
	 */
	for (p = (uint8_t *)r->first_free,
	    t = (uint8_t *)&kv->cell, len = kv->cell_len; len > 0; --len)
		*p++ = *t++;

	/* The data can be quite large -- call memcpy. */
	if (kv->buf.size != 0)
		memcpy(p, kv->buf.data, kv->buf.size);

	WT_ASSERT(session, kv->len == kv->cell_len + kv->buf.size);
	__rec_incr(session, r, 1, kv->len);
}

/*
 * __rec_dict_replace --
 *	Check for a dictionary match.
 */
static int
__rec_dict_replace(
    WT_SESSION_IMPL *session, WT_RECONCILE *r, uint64_t rle, WT_KV *val)
{
	WT_DICTIONARY *dp;
	uint64_t offset;

	/*
	 * We optionally create a dictionary of values and only write a unique
	 * value once per page, using a special "copy" cell for all subsequent
	 * copies of the value.  We have to do the cell build and resolution at
	 * this low level because we need physical cell offsets for the page.
	 *
	 * Sanity check: short-data cells can be smaller than dictionary-copy
	 * cells.  If the data is already small, don't bother doing the work.
	 * This isn't just work avoidance: on-page cells can't grow as a result
	 * of writing a dictionary-copy cell, the reconciliation functions do a
	 * split-boundary test based on the size required by the value's cell;
	 * if we grow the cell after that test we'll potentially write off the
	 * end of the buffer's memory.
	 */
	if (val->buf.size <= WT_INTPACK32_MAXSIZE)
		return (0);
	WT_RET(__rec_dictionary_lookup(session, r, val, &dp));
	if (dp == NULL)
		return (0);

	/*
	 * If the dictionary cell reference is not set, we're creating a new
	 * entry in the dictionary, update its location.
	 *
	 * If the dictionary cell reference is set, we have a matching value.
	 * Create a copy cell instead.
	 */
	if (dp->cell == NULL)
		dp->cell = r->first_free;
	else {
		offset = WT_PTRDIFF(r->first_free, dp->cell);
		val->len = val->cell_len =
		    __wt_cell_pack_copy(&val->cell, rle, offset);
		val->buf.data = NULL;
		val->buf.size = 0;
	}
	return (0);
}

/*
 * __rec_key_state_update --
 *	Update prefix and suffix compression based on the last key.
 */
static inline void
__rec_key_state_update(WT_RECONCILE *r, int ovfl_key)
{
	WT_ITEM *a;

	/*
	 * If writing an overflow key onto the page, don't update the "last key"
	 * value, and leave the state of prefix compression alone.  (If we are
	 * currently doing prefix compression, we have a key state which will
	 * continue to work, we're just skipping the key just created because
	 * it's an overflow key and doesn't participate in prefix compression.
	 * If we are not currently doing prefix compression, we can't start, an
	 * overflow key doesn't give us any state.)
	 *
	 * Additionally, if we wrote an overflow key onto the page, turn off the
	 * suffix compression of row-store internal node keys.  (When we split,
	 * "last key" is the largest key on the previous page, and "cur key" is
	 * the first key on the next page, which is being promoted.  In some
	 * cases we can discard bytes from the "cur key" that are not needed to
	 * distinguish between the "last key" and "cur key", compressing the
	 * size of keys on internal nodes.  If we just built an overflow key,
	 * we're not going to update the "last key", making suffix compression
	 * impossible for the next key.   Alternatively, we could remember where
	 * the last key was on the page, detect it's an overflow key, read it
	 * from disk and do suffix compression, but that's too much work for an
	 * unlikely event.)
	 *
	 * If we're not writing an overflow key on the page, update the last-key
	 * value and turn on both prefix and suffix compression.
	 */
	if (ovfl_key)
		r->key_sfx_compress = 0;
	else {
		a = r->cur;
		r->cur = r->last;
		r->last = a;

		r->key_pfx_compress = r->key_pfx_compress_conf;
		r->key_sfx_compress = r->key_sfx_compress_conf;
	}
}

/*
 * __rec_split_bnd_grow --
 *	Grow the boundary array as necessary.
 */
static int
__rec_split_bnd_grow(WT_SESSION_IMPL *session, WT_RECONCILE *r)
{
	/*
	 * Make sure there's enough room in which to save another boundary.  The
	 * calculation is +2, because we save a start point one past the current
	 * entry.
	 */
	WT_RET(__wt_realloc_def(
	    session, &r->bnd_allocated, r->bnd_next + 2, &r->bnd));

	r->bnd_entries = r->bnd_allocated / sizeof(r->bnd[0]);
	return (0);
}

/*
 * __rec_split_init --
 *	Initialization for the reconciliation split functions.
 */
static int
__rec_split_init(WT_SESSION_IMPL *session,
    WT_RECONCILE *r, WT_PAGE *page, uint64_t recno, uint32_t max)
{
	WT_BM *bm;
	WT_BTREE *btree;
	WT_PAGE_HEADER *dsk;
	size_t corrected_page_size;

	btree = S2BT(session);
	bm = btree->bm;

	/*
	 * Set the page sizes.  If we're doing the page layout, the maximum page
	 * size is the same as the page size.  If the application is doing page
	 * layout (raw compression is configured), we accumulate some amount of
	 * additional data because we don't know how well it will compress, and
	 * we don't want to increment our way up to the amount of data needed by
	 * the application to successfully compress to the target page size.
	 */
	r->page_size = r->page_size_max = max;
	if (r->raw_compression)
		r->page_size *= 10;

	/*
	 * Ensure the disk image buffer is large enough for the max object, as
	 * corrected by the underlying block manager.
	 */
	corrected_page_size = r->page_size;
	WT_RET(bm->write_size(bm, session, &corrected_page_size));
	WT_RET(__wt_buf_init(session, &r->dsk, corrected_page_size));

	/*
	 * Clear the disk page's header and block-manager space, set the page
	 * type (the type doesn't change, and setting it later would require
	 * additional code in a few different places).
	 */
	dsk = r->dsk.mem;
	memset(dsk, 0, WT_PAGE_HEADER_BYTE_SIZE(btree));
	dsk->type = page->type;

	/*
	 * If we have to split, we want to choose a smaller page size for the
	 * split pages, because otherwise we could end up splitting one large
	 * packed page over and over.   We don't want to pick the minimum size
	 * either, because that penalizes an application that did a bulk load
	 * and subsequently inserted a few items into packed pages.  Currently
	 * defaulted to 75%, but I have no empirical evidence that's "correct".
	 *
	 * The maximum page size may be a multiple of the split page size (for
	 * example, there's a maximum page size of 128KB, but because the table
	 * is active and we don't want to split a lot, the split size is 20KB).
	 * The maximum page size may NOT be an exact multiple of the split page
	 * size.
	 *
	 * It's lots of work to build these pages and don't want to start over
	 * when we reach the maximum page size (it's painful to restart after
	 * creating overflow items and compacted data, for example, as those
	 * items have already been written to disk).  So, the loop calls the
	 * helper functions when approaching a split boundary, and we save the
	 * information at that point.  That allows us to go back and split the
	 * page at the boundary points if we eventually overflow the maximum
	 * page size.
	 *
	 * Finally, all this doesn't matter for fixed-size column-store pages
	 * and raw compression.  Fixed-size column store pages can split under
	 * (very) rare circumstances, but they're allocated at a fixed page
	 * size, never anything smaller.  In raw compression, the underlying
	 * compression routine decides when we split, so it's not our problem.
	 */
	if (r->raw_compression)
		r->split_size = 0;
	else if (page->type == WT_PAGE_COL_FIX)
		r->split_size = r->page_size_max;
	else
		r->split_size = __wt_split_page_size(btree, r->page_size_max);

	/*
	 * If the maximum page size is the same as the split page size, either
	 * because of the object type or application configuration, there isn't
	 * any need to maintain split boundaries within a larger page.
	 */
	if (r->raw_compression)
		r->bnd_state = SPLIT_TRACKING_RAW;
	else if (max == r->split_size)
		r->bnd_state = SPLIT_TRACKING_OFF;
	else
		r->bnd_state = SPLIT_BOUNDARY;

	/*
	 * Initialize the array of boundary items and set the initial record
	 * number and buffer address.
	 */
	r->bnd_next = 0;
	WT_RET(__rec_split_bnd_grow(session, r));
	r->bnd[0].recno = recno;
	r->bnd[0].start = WT_PAGE_HEADER_BYTE(btree, dsk);

	/* Initialize the total entries. */
	r->total_entries = 0;

	/*
	 * Set the caller's information and configuration so the loop calls the
	 * split function when approaching the split boundary.
	 */
	r->recno = recno;
	r->entries = 0;
	r->first_free = WT_PAGE_HEADER_BYTE(btree, dsk);
	if (r->raw_compression)
		r->space_avail = r->page_size - WT_PAGE_HEADER_BYTE_SIZE(btree);
	else
		r->space_avail =
		    r->split_size - WT_PAGE_HEADER_BYTE_SIZE(btree);

	/* New page, compression off. */
	r->key_pfx_compress = r->key_sfx_compress = 0;

	return (0);
}

/*
 * __rec_is_checkpoint --
 *	Return if we're writing a checkpoint.
 */
static int
__rec_is_checkpoint(WT_RECONCILE *r, WT_BOUNDARY *bnd)
{
	/*
	 * Check to see if we're going to create a checkpoint.
	 *
	 * This function exists as a place to hang this comment.
	 *
	 * Any time we write the root page of the tree without splitting we are
	 * creating a checkpoint (and have to tell the underlying block manager
	 * so it creates and writes the additional information checkpoints
	 * require).  However, checkpoints are completely consistent, and so we
	 * have to resolve information about the blocks we're expecting to free
	 * as part of the checkpoint, before writing the checkpoint.  In short,
	 * we don't do checkpoint writes here; clear the boundary information as
	 * a reminder and create the checkpoint during wrapup.
	 */
	if (bnd == &r->bnd[0] && WT_PAGE_IS_ROOT(r->page)) {
		bnd->addr.addr = NULL;
		bnd->addr.size = 0;
		bnd->addr.type = 0;
		return (1);
	}
	return (0);
}

/*
 * __rec_split_row_promote_cell --
 *	Get a key from a cell for the purposes of promotion.
 */
static int
__rec_split_row_promote_cell(
    WT_SESSION_IMPL *session, WT_PAGE_HEADER *dsk, WT_ITEM *key)
{
	WT_BTREE *btree;
	WT_CELL *cell;
	WT_CELL_UNPACK *kpack, _kpack;

	btree = S2BT(session);
	kpack = &_kpack;

	/*
	 * The cell had better have a zero-length prefix and not be a copy cell;
	 * the first cell on a page cannot refer an earlier cell on the page.
	 */
	cell = WT_PAGE_HEADER_BYTE(btree, dsk);
	__wt_cell_unpack(cell, kpack);
	WT_ASSERT(session,
	    kpack->prefix == 0 && kpack->raw != WT_CELL_VALUE_COPY);

	WT_RET(__wt_cell_data_copy(session, dsk->type, kpack, key));
	return (0);
}

/*
 * __rec_split_row_promote --
 *	Key promotion for a row-store.
 */
static int
__rec_split_row_promote(
    WT_SESSION_IMPL *session, WT_RECONCILE *r, WT_ITEM *key, uint8_t type)
{
	WT_BTREE *btree;
	WT_ITEM update, *max;
	WT_UPD_SKIPPED *skip;
	size_t cnt, len, size;
	uint32_t i;
	const uint8_t *pa, *pb;
	int cmp;

	btree = S2BT(session);

	/*
	 * For a column-store, the promoted key is the recno and we already have
	 * a copy.  For a row-store, it's the first key on the page, a variable-
	 * length byte string, get a copy.
	 *
	 * This function is called from the split code at each split boundary,
	 * but that means we're not called before the first boundary, and we
	 * will eventually have to get the first key explicitly when splitting
	 * a page.
	 *
	 * For the current slot, take the last key we built, after doing suffix
	 * compression.  The "last key we built" describes some process: before
	 * calling the split code, we must place the last key on the page before
	 * the boundary into the "last" key structure, and the first key on the
	 * page after the boundary into the "current" key structure, we're going
	 * to compare them for suffix compression.
	 *
	 * Suffix compression is a hack to shorten keys on internal pages.  We
	 * only need enough bytes in the promoted key to ensure searches go to
	 * the correct page: the promoted key has to be larger than the last key
	 * on the leaf page preceding it, but we don't need any more bytes than
	 * that.   In other words, we can discard any suffix bytes not required
	 * to distinguish between the key being promoted and the last key on the
	 * leaf page preceding it.  This can only be done for the first level of
	 * internal pages, you cannot repeat suffix truncation as you split up
	 * the tree, it loses too much information.
	 *
	 * Note #1: if the last key on the previous page was an overflow key,
	 * we don't have the in-memory key against which to compare, and don't
	 * try to do suffix compression.  The code for that case turns suffix
	 * compression off for the next key, we don't have to deal with it here.
	 */
	if (type != WT_PAGE_ROW_LEAF || !r->key_sfx_compress)
		return (__wt_buf_set(session, key, r->cur->data, r->cur->size));

	/*
	 * Note #2: if we skipped updates, an update key may be larger than the
	 * last key stored in the previous block (probable for append-centric
	 * workloads).  If there are skipped updates, check for one larger than
	 * the last key and smaller than the current key.
	 */
	max = r->last;
	for (i = r->skip_next; i > 0; --i) {
		skip = &r->skip[i - 1];
		if (skip->ins == NULL)
			WT_RET(__wt_row_leaf_key(
			    session, r->page, skip->rip, &update, 0));
		else {
			update.data = WT_INSERT_KEY(skip->ins);
			update.size = WT_INSERT_KEY_SIZE(skip->ins);
		}

		/* Compare against the current key, it must be less. */
		WT_RET(WT_LEX_CMP(
		    session, btree->collator, &update, r->cur, cmp));
		if (cmp >= 0)
			continue;

		/* Compare against the last key, it must be greater. */
		WT_RET(WT_LEX_CMP(
		    session, btree->collator, &update, r->last, cmp));
		if (cmp >= 0)
			max = &update;

		/*
		 * The skipped updates are in key-sort order so the entry we're
		 * looking for is either the last one or the next-to-last one
		 * in the list.  Once we've compared an entry against the last
		 * key on the page, we're done.
		 */
		break;
	}

	/*
	 * The largest key on the last block must sort before the current key,
	 * so we'll either find a larger byte value in the current key, or the
	 * current key will be a longer key, and the interesting byte is one
	 * past the length of the shorter key.
	 */
	pa = max->data;
	pb = r->cur->data;
	len = WT_MIN(max->size, r->cur->size);
	size = len + 1;
	for (cnt = 1; len > 0; ++cnt, --len, ++pa, ++pb)
		if (*pa != *pb) {
			if (size != cnt) {
				WT_STAT_FAST_DATA_INCRV(session,
				    rec_suffix_compression, size - cnt);
				size = cnt;
			}
			break;
		}
	return (__wt_buf_set(session, key, r->cur->data, size));
}

/*
 * __rec_split --
 *	Handle the page reconciliation bookkeeping.  (Did you know "bookkeeper"
 * has 3 doubled letters in a row?  Sweet-tooth does, too.)
 */
static int
__rec_split(WT_SESSION_IMPL *session, WT_RECONCILE *r)
{
	WT_BTREE *btree;
	WT_BOUNDARY *last, *next;
	WT_PAGE_HEADER *dsk;
	uint32_t len;

	/*
	 * Handle page-buffer size tracking; we have to do this work in every
	 * reconciliation loop, and I don't want to repeat the code that many
	 * times.
	 */
	btree = S2BT(session);
	dsk = r->dsk.mem;

	/* Hitting a page boundary resets the dictionary, in all cases. */
	__rec_dictionary_reset(r);

	/*
	 * There are 3 cases we have to handle.
	 *
	 * #1
	 * About to cross a split boundary: save current boundary information
	 * and return.
	 *
	 * #2
	 * About to cross the maximum boundary: use saved boundary information
	 * to write all of the split pages.
	 *
	 * #3
	 * About to cross a split boundary, but we've either already done the
	 * split thing when we approached the maximum boundary, in which
	 * case we write the page and keep going, or we were never tracking
	 * split boundaries at all.
	 *
	 * Cases #1 and #2 are the hard ones: we're called when we're about to
	 * cross each split boundary, and we save information away so we can
	 * split if we have to.  We're also called when we're about to cross
	 * the maximum page boundary: in that case, we do the actual split and
	 * clean up all the previous boundaries, then keep going.
	 */
	switch (r->bnd_state) {
	case SPLIT_BOUNDARY:				/* Case #1 */
		/*
		 * Save the information about where we are when the split would
		 * have happened.
		 */
		WT_RET(__rec_split_bnd_grow(session, r));
		last = &r->bnd[r->bnd_next++];
		next = last + 1;

		/* Set the number of entries for the just finished chunk. */
		last->entries = r->entries - r->total_entries;
		r->total_entries = r->entries;

		/* Set the key for the next chunk. */
		next->recno = r->recno;
		if (dsk->type == WT_PAGE_ROW_INT ||
		    dsk->type == WT_PAGE_ROW_LEAF)
			WT_RET(__rec_split_row_promote(
			    session, r, &next->key, dsk->type));

		/*
		 * Set the starting buffer address and clear the entries (the
		 * latter not required, but cleaner).
		 */
		next->start = r->first_free;
		next->entries = 0;

		/*
		 * Set the space available to another split-size chunk, if we
		 * have one.  If we don't have room for another split chunk,
		 * add whatever space remains in the maximum page size, and
		 * hope it's enough.
		 */
		len = WT_PTRDIFF32(r->first_free, dsk);
		if (len + r->split_size <= r->page_size)
			r->space_avail =
			    r->split_size - WT_PAGE_HEADER_BYTE_SIZE(btree);
		else {
			r->bnd_state = SPLIT_MAX;
			r->space_avail = r->page_size -
			    (WT_PAGE_HEADER_BYTE_SIZE(btree) + len);
		}
		break;
	case SPLIT_MAX:					/* Case #2 */
		/*
		 * It didn't all fit into a single page.
		 *
		 * Cycle through the saved split-point information, writing the
		 * split chunks we have tracked.
		 */
		WT_RET(__rec_split_fixup(session, r));

		/* We're done saving split chunks. */
		r->bnd_state = SPLIT_TRACKING_OFF;
		break;
	case SPLIT_TRACKING_OFF:			/* Case #3 */
		/*
		 * It didn't all fit, but either we've already noticed it and
		 * are now processing the rest of the page at the split-size
		 * boundaries, or the split size was the same as the page size,
		 * so we never bothered with saving split-point information.
		 */
		WT_RET(__rec_split_bnd_grow(session, r));
		last = &r->bnd[r->bnd_next++];
		next = last + 1;

		/*
		 * Set the key for the next chunk (before writing the block, a
		 * key range is needed in that code).
		 */
		next->recno = r->recno;
		if (dsk->type == WT_PAGE_ROW_INT ||
		    dsk->type == WT_PAGE_ROW_LEAF)
			WT_RET(__rec_split_row_promote(
			    session, r, &next->key, dsk->type));

		/* Clear the entries (not required, but cleaner). */
		next->entries = 0;

		/* Finalize the header information and write the page. */
		dsk->recno = last->recno;
		dsk->u.entries = r->entries;
		dsk->mem_size = r->dsk.size = WT_PTRDIFF32(r->first_free, dsk);
		WT_RET(__rec_split_write(session, r, last, &r->dsk, 0));

		/*
		 * Set the caller's entry count and buffer information for the
		 * next chunk.  We only get here if we're not splitting or have
		 * already split, so it's split-size chunks from here on out.
		 */
		r->entries = 0;
		r->first_free = WT_PAGE_HEADER_BYTE(btree, dsk);
		r->space_avail =
		    r->split_size - WT_PAGE_HEADER_BYTE_SIZE(btree);
		break;
	case SPLIT_TRACKING_RAW:
	WT_ILLEGAL_VALUE(session);
	}
	return (0);
}

/*
 * __rec_split_raw_worker --
 *	Raw compression split routine.
 *	Handle the raw compression page reconciliation bookkeeping.
 */
static int
__rec_split_raw_worker(WT_SESSION_IMPL *session, WT_RECONCILE *r, int final)
{
	WT_BM *bm;
	WT_BOUNDARY *bnd;
	WT_BTREE *btree;
	WT_CELL *cell;
	WT_CELL_UNPACK *unpack, _unpack;
	WT_COMPRESSOR *compressor;
	WT_DECL_ITEM(dst);
	WT_DECL_RET;
	WT_PAGE_HEADER *dsk, *dsk_dst;
	WT_SESSION *wt_session;
	size_t corrected_page_size, len, result_len;
	uint64_t recno;
	uint32_t entry, i, result_slots, slots;
	int single;
	uint8_t *dsk_start;

	wt_session = (WT_SESSION *)session;
	btree = S2BT(session);
	bm = btree->bm;
	compressor = btree->compressor;
	unpack = &_unpack;
	dsk = r->dsk.mem;

	bnd = &r->bnd[r->bnd_next];
	switch (dsk->type) {
	case WT_PAGE_COL_INT:
	case WT_PAGE_COL_VAR:
		recno = bnd->recno;
		break;
	case WT_PAGE_ROW_INT:
	case WT_PAGE_ROW_LEAF:
		recno = 0;

		/*
		 * Set the promotion key for the chunk.  Repeated each time we
		 * try and split, which might be wasted work, but detecting
		 * repeated key-building is probably more complicated than it's
		 * worth.  Don't bother doing the work for the first boundary,
		 * that key is taken from the parent: see the comment in the
		 * code that splits the row-store page for details.
		 */
		if (r->bnd_next == 0)
			break;

		WT_RET(__rec_split_row_promote_cell(session, dsk, &bnd->key));
		break;
	WT_ILLEGAL_VALUE(session);
	}

	/*
	 * Build arrays of offsets and cumulative counts of cells and rows in
	 * the page: the offset is the byte offset to the possible split-point
	 * (adjusted for an initial chunk that cannot be compressed), entries
	 * is the cumulative page entries covered by the byte offset, recnos is
	 * the cumulative rows covered by the byte offset.
	 */
	if (r->entries >= r->raw_max_slots) {
		__wt_free(session, r->raw_entries);
		__wt_free(session, r->raw_offsets);
		__wt_free(session, r->raw_recnos);
		r->raw_max_slots = 0;

		i = r->entries + 100;
		WT_RET(__wt_calloc_def(session, i, &r->raw_entries));
		WT_RET(__wt_calloc_def(session, i, &r->raw_offsets));
		if (dsk->type == WT_PAGE_COL_INT ||
		    dsk->type == WT_PAGE_COL_VAR)
			WT_RET(__wt_calloc_def(session, i, &r->raw_recnos));
		r->raw_max_slots = i;
	}

	/*
	 * We're going to walk the disk image, which requires setting the
	 * number of entries.
	 */
	dsk->u.entries = r->entries;

	slots = 0;
	entry = 0;
	WT_CELL_FOREACH(btree, dsk, cell, unpack, i) {
		++entry;

		/*
		 * Row-store pages can split at keys, but not at values,
		 * column-store pages can split at values.
		 */
		__wt_cell_unpack(cell, unpack);
		switch (unpack->type) {
		case WT_CELL_KEY:
		case WT_CELL_KEY_OVFL:
		case WT_CELL_KEY_SHORT:
			break;
		case WT_CELL_ADDR_DEL:
		case WT_CELL_ADDR_INT:
		case WT_CELL_ADDR_LEAF:
		case WT_CELL_ADDR_LEAF_NO:
		case WT_CELL_DEL:
		case WT_CELL_VALUE:
		case WT_CELL_VALUE_OVFL:
		case WT_CELL_VALUE_SHORT:
			if (dsk->type == WT_PAGE_COL_INT) {
				recno = unpack->v;
				break;
			}
			if (dsk->type == WT_PAGE_COL_VAR) {
				recno += __wt_cell_rle(unpack);
				break;
			}
			r->raw_entries[slots] = entry;
			continue;
		WT_ILLEGAL_VALUE(session);
		}

		/*
		 * We can't compress the first 64B of the block (it must be
		 * written without compression), and a possible split point
		 * may appear in that 64B; keep it simple, ignore the first
		 * allocation size of data, anybody splitting smaller than
		 * that (as calculated before compression), is doing it wrong.
		 */
		if ((len = WT_PTRDIFF(cell, dsk)) > btree->allocsize)
			r->raw_offsets[++slots] =
			    WT_STORE_SIZE(len - WT_BLOCK_COMPRESS_SKIP);

		if (dsk->type == WT_PAGE_COL_INT ||
		    dsk->type == WT_PAGE_COL_VAR)
			r->raw_recnos[slots] = recno;
		r->raw_entries[slots] = entry;
	}

	/*
	 * If we haven't managed to find at least one split point, we're done,
	 * don't bother calling the underlying compression function.
	 */
	if (slots == 0 && final)
		goto too_small;
	if (slots == 0)
		goto more_rows;

	/* The slot at array's end is the total length of the data. */
	r->raw_offsets[++slots] =
	    WT_STORE_SIZE(WT_PTRDIFF(cell, dsk) - WT_BLOCK_COMPRESS_SKIP);

	/*
	 * Allocate a destination buffer.  If there's a pre-size function, use
	 * it to determine the destination buffer's minimum size, otherwise the
	 * destination buffer is documented to be at least the maximum object
	 * size.
	 *
	 * The destination buffer really only needs to be large enough for the
	 * target block size, corrected for the requirements of the underlying
	 * block manager.  If the target block size is 8KB, that's a multiple
	 * of 512B and so the underlying block manager is fine with it.  But...
	 * we don't control what the pre_size method returns us as a required
	 * size, and we don't want to document the compress_raw method has to
	 * skip bytes in the buffer because that's confusing, so do something
	 * more complicated.  First, find out how much space the compress_raw
	 * function might need, either the value returned from pre_size, or the
	 * maximum object size.  Add the compress-skip bytes, and then correct
	 * that value for the underlying block manager.   As a result, we have
	 * a destination buffer that's the right "object" size when calling the
	 * compress_raw method, and there are bytes in the header just for us.
	 */
	if (compressor->pre_size == NULL)
		result_len = r->page_size_max;
	else
		WT_RET(compressor->pre_size(compressor, wt_session,
		    (uint8_t *)dsk + WT_BLOCK_COMPRESS_SKIP,
		    (size_t)r->raw_offsets[slots], &result_len));
	corrected_page_size = result_len + WT_BLOCK_COMPRESS_SKIP;
	WT_RET(bm->write_size(bm, session, &corrected_page_size));
	WT_RET(__wt_scr_alloc(session, corrected_page_size, &dst));

	/*
	 * Copy the header bytes into the destination buffer, then call the
	 * compression function.
	 */
	memcpy(dst->mem, dsk, WT_BLOCK_COMPRESS_SKIP);
	ret = compressor->compress_raw(compressor, wt_session,
	    r->page_size_max, btree->split_pct,
	    WT_BLOCK_COMPRESS_SKIP, (uint8_t *)dsk + WT_BLOCK_COMPRESS_SKIP,
	    r->raw_offsets, slots,
	    (uint8_t *)dst->mem + WT_BLOCK_COMPRESS_SKIP,
	    result_len, final, &result_len, &result_slots);
	if (ret == EAGAIN) {
		ret = 0;
		if (!final)
			goto more_rows;
		result_slots = 0;
	}
	WT_ERR(ret);
	dst->size = (uint32_t)result_len + WT_BLOCK_COMPRESS_SKIP;

	if (result_slots != 0) {
		WT_STAT_FAST_DATA_INCR(session, compress_raw_ok);

		/*
		 * Compression succeeded: finalize the header information.
		 */
		dsk_dst = dst->mem;
		dsk_dst->recno = bnd->recno;
		dsk_dst->mem_size =
		    r->raw_offsets[result_slots] + WT_BLOCK_COMPRESS_SKIP;
		dsk_dst->u.entries = r->raw_entries[result_slots - 1];

		/*
		 * There may be a remnant in the working buffer that didn't get
		 * compressed; copy it down to the start of the working buffer
		 * and update the starting record number, free space and so on.
		 * !!!
		 * Note use of memmove, the source and destination buffers can
		 * overlap.
		 */
		len = WT_PTRDIFF(r->first_free, (uint8_t *)dsk +
		    r->raw_offsets[result_slots] + WT_BLOCK_COMPRESS_SKIP);
		dsk_start = WT_PAGE_HEADER_BYTE(btree, dsk);
		(void)memmove(dsk_start, (uint8_t *)r->first_free - len, len);

		r->entries -= r->raw_entries[result_slots - 1];
		r->first_free = dsk_start + len;
		r->space_avail =
		    r->page_size - (WT_PAGE_HEADER_BYTE_SIZE(btree) + len);

		switch (dsk->type) {
		case WT_PAGE_COL_INT:
			recno = r->raw_recnos[result_slots];
			break;
		case WT_PAGE_COL_VAR:
			recno = r->raw_recnos[result_slots - 1];
			break;
		case WT_PAGE_ROW_INT:
		case WT_PAGE_ROW_LEAF:
			recno = 0;
			break;
		}
		bnd->already_compressed = 1;
	} else if (final) {
		WT_STAT_FAST_DATA_INCR(session, compress_raw_fail);

too_small:	/*
		 * Compression wasn't even attempted, or failed and there are no
		 * more rows to accumulate, write the original buffer instead.
		 */
		dsk->recno = bnd->recno;
		dsk->mem_size = r->dsk.size = WT_PTRDIFF32(r->first_free, dsk);
		dsk->u.entries = r->entries;

		r->entries = 0;
		r->first_free = WT_PAGE_HEADER_BYTE(btree, dsk);
		r->space_avail = r->page_size - WT_PAGE_HEADER_BYTE_SIZE(btree);

		switch (dsk->type) {
		case WT_PAGE_COL_INT:
		case WT_PAGE_COL_VAR:
			recno = r->recno;
			break;
		case WT_PAGE_ROW_INT:
		case WT_PAGE_ROW_LEAF:
			recno = 0;
			break;
		}

		bnd->already_compressed = 0;
	} else {
		WT_STAT_FAST_DATA_INCR(session, compress_raw_fail_temporary);

more_rows:	/*
		 * Compression failed, increase the size of the "page" and try
		 * again after we accumulate some more rows.
		 */
		len = WT_PTRDIFF(r->first_free, r->dsk.mem);
		corrected_page_size = r->page_size * 2;
		WT_ERR(bm->write_size(bm, session, &corrected_page_size));
		WT_ERR(__wt_buf_grow(session, &r->dsk, corrected_page_size));
		r->page_size *= 2;
		r->first_free = (uint8_t *)r->dsk.mem + len;
		r->space_avail =
		    r->page_size - (WT_PAGE_HEADER_BYTE_SIZE(btree) + len);
		goto done;
	}

	/*
	 * Check for writing the whole page in our first/only attempt.
	 */
	single = final && r->entries == 0 && r->bnd_next == 0;

	/*
	 * If we're doing an eviction, and we skipped an update, it only pays
	 * off to continue if we're writing multiple blocks, that is, we'll be
	 * able to evict something.  This should be unlikely (why did eviction
	 * choose a recently written, small block), but it's possible.
	 */
	if (single && F_ISSET(r, WT_SKIP_UPDATE_RESTORE) && r->leave_dirty) {
		WT_STAT_FAST_CONN_INCR(session, rec_skipped_update);
		WT_STAT_FAST_DATA_INCR(session, rec_skipped_update);
		WT_ERR(EBUSY);
	}

	/*
	 * If it's a checkpoint, copy any compressed version of the page into
	 * the original buffer, the wrapup functions will perform the actual
	 * write from that buffer.  If not a checkpoint, write the newly created
	 * compressed page.
	 */
	if (single && __rec_is_checkpoint(r, bnd)) {
		if (bnd->already_compressed)
			WT_ERR(__wt_buf_set(
			    session, &r->dsk, dst->mem, dst->size));
	} else
		WT_ERR(__rec_split_write(session,
		    r, bnd, bnd->already_compressed ? dst : &r->dsk, final));

	/* We wrote something, move to the next boundary. */
	WT_ERR(__rec_split_bnd_grow(session, r));
	bnd = &r->bnd[++r->bnd_next];
	bnd->recno = recno;

done:
err:	__wt_scr_free(&dst);
	return (ret);
}

/*
 * __rec_raw_decompress --
 *	Decompress a raw-compressed image.
 */
static int
__rec_raw_decompress(
    WT_SESSION_IMPL *session, const void *image, size_t size, void *retp)
{
	WT_BTREE *btree;
	WT_DECL_ITEM(tmp);
	WT_DECL_RET;
	WT_PAGE_HEADER const *dsk;
	size_t result_len;

	btree = S2BT(session);
	dsk = image;

	/*
	 * We skipped an update and we can't write a block, but unfortunately,
	 * the block has already been compressed.   Decompress the block so we
	 * can subsequently re-instantiate it in memory.
	 */
	WT_RET(__wt_scr_alloc(session, dsk->mem_size, &tmp));
	memcpy(tmp->mem, image, WT_BLOCK_COMPRESS_SKIP);
	WT_ERR(btree->compressor->decompress(btree->compressor,
	    &session->iface,
	    (uint8_t *)image + WT_BLOCK_COMPRESS_SKIP,
	    size - WT_BLOCK_COMPRESS_SKIP,
	    (uint8_t *)tmp->mem + WT_BLOCK_COMPRESS_SKIP,
	    dsk->mem_size - WT_BLOCK_COMPRESS_SKIP,
	    &result_len));
	if (result_len != dsk->mem_size - WT_BLOCK_COMPRESS_SKIP)
		WT_ERR(__wt_illegal_value(session, btree->dhandle->name));

	ret = __wt_strndup(session, tmp->data, result_len, retp);

err:	__wt_scr_free(&tmp);
	return (ret);
}

/*
 * __rec_split_raw --
 *	Raw compression split routine.
 */
static inline int
__rec_split_raw(WT_SESSION_IMPL *session, WT_RECONCILE *r)
{
	return (__rec_split_raw_worker(session, r, 0));
}

/*
 * __rec_split_finish_std --
 *	Finish processing a page, standard version.
 */
static int
__rec_split_finish_std(WT_SESSION_IMPL *session, WT_RECONCILE *r)
{
	WT_BOUNDARY *bnd;
	WT_PAGE_HEADER *dsk;

	/* Adjust the boundary information based on our split status. */
	switch (r->bnd_state) {
	case SPLIT_BOUNDARY:
	case SPLIT_MAX:
		/*
		 * We never split, the reconciled page fit into a maximum page
		 * size.  Change the first boundary slot to represent the full
		 * page (the first boundary slot is largely correct, just update
		 * the number of entries).
		 */
		r->bnd_next = 0;
		break;
	case SPLIT_TRACKING_OFF:
		/*
		 * If we have already split, or aren't tracking boundaries, put
		 * the remaining data in the next boundary slot.
		 */
		WT_RET(__rec_split_bnd_grow(session, r));
		break;
	case SPLIT_TRACKING_RAW:
	WT_ILLEGAL_VALUE(session);
	}

	/*
	 * If we're doing an eviction, and we skipped an update, it only pays
	 * off to continue if we're writing multiple blocks, that is, we'll be
	 * able to evict something.  This should be unlikely (why did eviction
	 * choose a recently written, small block), but it's possible.
	 */
	if (F_ISSET(r, WT_SKIP_UPDATE_RESTORE) &&
	    r->bnd_next == 0 && r->leave_dirty) {
		WT_STAT_FAST_CONN_INCR(session, rec_skipped_update);
		WT_STAT_FAST_DATA_INCR(session, rec_skipped_update);
		return (EBUSY);
	}

	/*
	 * We only arrive here with no entries to write if the page was entirely
	 * empty; if the page was empty, we merge it into its parent during the
	 * parent's reconciliation.  This check is done after checking skipped
	 * updates, we could have a page that's empty only because we skipped
	 * all of the updates.
	 */
	if (r->entries == 0)
		return (0);

	/* Set the boundary reference and increment the count. */
	bnd = &r->bnd[r->bnd_next++];
	bnd->entries = r->entries;

	/* Finalize the header information. */
	dsk = r->dsk.mem;
	dsk->recno = bnd->recno;
	dsk->u.entries = r->entries;
	dsk->mem_size = r->dsk.size = WT_PTRDIFF32(r->first_free, dsk);

	/* If this is a checkpoint, we're done, otherwise write the page. */
	return (
	    __rec_is_checkpoint(r, bnd) ? 0 :
	    __rec_split_write(session, r, bnd, &r->dsk, 1));
}

/*
 * __rec_split_finish_raw --
 *	Finish processing page, raw compression version.
 */
static inline int
__rec_split_finish_raw(WT_SESSION_IMPL *session, WT_RECONCILE *r)
{
	while (r->entries != 0)
		WT_RET(__rec_split_raw_worker(session, r, 1));
	return (0);
}

/*
 * __rec_split_finish --
 *	Finish processing a page.
 */
static inline int
__rec_split_finish(WT_SESSION_IMPL *session, WT_RECONCILE *r)
{
	/*
	 * We're done reconciling a page.
	 */
	return (r->raw_compression ?
	    __rec_split_finish_raw(session, r) :
	    __rec_split_finish_std(session, r));
}

/*
 * __rec_split_fixup --
 *	Fix up after crossing the maximum page boundary.
 */
static int
__rec_split_fixup(WT_SESSION_IMPL *session, WT_RECONCILE *r)
{
	WT_BOUNDARY *bnd;
	WT_BTREE *btree;
	WT_DECL_ITEM(tmp);
	WT_DECL_RET;
	WT_PAGE_HEADER *dsk;
	uint32_t i, len;
	uint8_t *dsk_start;

	/*
	 * When we overflow physical limits of the page, we walk the list of
	 * split chunks we've created and write those pages out, then update
	 * the caller's information.
	 */
	btree = S2BT(session);

	/*
	 * The data isn't laid out on a page boundary or nul padded; copy it to
	 * a clean, aligned, padded buffer before writing it.
	 *
	 * Allocate a scratch buffer to hold the new disk image.  Copy the
	 * WT_PAGE_HEADER header onto the scratch buffer, most of the header
	 * information remains unchanged between the pages.
	 */
	WT_RET(__wt_scr_alloc(session, r->page_size_max, &tmp));
	dsk = tmp->mem;
	memcpy(dsk, r->dsk.mem, WT_PAGE_HEADER_SIZE);

	/*
	 * For each split chunk we've created, update the disk image and copy
	 * it into place.
	 */
	dsk_start = WT_PAGE_HEADER_BYTE(btree, dsk);
	for (i = 0, bnd = r->bnd; i < r->bnd_next; ++i, ++bnd) {
		/* Copy the page contents to the temporary buffer. */
		len = WT_PTRDIFF32((bnd + 1)->start, bnd->start);
		memcpy(dsk_start, bnd->start, len);

		/* Finalize the header information and write the page. */
		dsk->recno = bnd->recno;
		dsk->u.entries = bnd->entries;
		dsk->mem_size =
		    tmp->size = WT_PAGE_HEADER_BYTE_SIZE(btree) + len;
		WT_ERR(__rec_split_write(session, r, bnd, tmp, 0));
	}

	/*
	 * There is probably a remnant in the working buffer that didn't get
	 * written; copy it down to the beginning of the working buffer, and
	 * update the starting record number.
	 *
	 * Confirm the remnant is no larger than the available split buffer.
	 *
	 * Fix up our caller's information.
	 */
	len = WT_PTRDIFF32(r->first_free, bnd->start);
	if (len >= r->split_size - WT_PAGE_HEADER_BYTE_SIZE(btree))
		WT_PANIC_ERR(session, ret = WT_PANIC,
		    "Reconciliation remnant too large for the split buffer");

	dsk = r->dsk.mem;
	dsk_start = WT_PAGE_HEADER_BYTE(btree, dsk);
	(void)memmove(dsk_start, bnd->start, len);

	r->entries -= r->total_entries;
	r->first_free = dsk_start + len;
	r->space_avail =
	    (r->split_size - WT_PAGE_HEADER_BYTE_SIZE(btree)) - len;

err:	__wt_scr_free(&tmp);
	return (ret);
}

/*
 * __rec_split_write --
 *	Write a disk block out for the split helper functions.
 */
static int
__rec_split_write(WT_SESSION_IMPL *session,
    WT_RECONCILE *r, WT_BOUNDARY *bnd, WT_ITEM *buf, int final)
{
	WT_BTREE *btree;
	WT_ITEM key;
	WT_MULTI *multi;
	WT_PAGE *page;
	WT_PAGE_HEADER *dsk;
	WT_PAGE_MODIFY *mod;
	WT_UPD_SKIPPED *skip;
	ptrdiff_t bnd_slot;
	size_t addr_size;
	uint32_t i, j;
	int cmp;
	uint8_t addr[WT_BTREE_MAX_ADDR_COOKIE];

	btree = S2BT(session);
	dsk = buf->mem;
	page = r->page;
	mod = page->modify;

	/* Set the zero-length value flag in the page header. */
	if (dsk->type == WT_PAGE_ROW_LEAF) {
		F_CLR(dsk, WT_PAGE_EMPTY_V_ALL | WT_PAGE_EMPTY_V_NONE);
		if (r->all_empty_value)
			F_SET(dsk, WT_PAGE_EMPTY_V_ALL);
		if (!r->any_empty_value)
			F_SET(dsk, WT_PAGE_EMPTY_V_NONE);
	}

	/* Set the page type for the parent. */
	switch (dsk->type) {
	case WT_PAGE_COL_FIX:
		bnd->addr.type = WT_ADDR_LEAF_NO;
		break;
	case WT_PAGE_COL_VAR:
	case WT_PAGE_ROW_LEAF:
		bnd->addr.type = r->ovfl_items ? WT_ADDR_LEAF : WT_ADDR_LEAF_NO;
		break;
	case WT_PAGE_COL_INT:
	case WT_PAGE_ROW_INT:
		bnd->addr.type = WT_ADDR_INT;
		break;
	WT_ILLEGAL_VALUE(session);
	}

	bnd->size = (uint32_t)buf->size;
	bnd->cksum = 0;

	/*
	 * Check if we've skipped updates that belong to this block, and move
	 * any to the per-block structure.  Quit as soon as we find a skipped
	 * update that doesn't belong to the block, they're in sorted order.
	 *
	 * This code requires a key be filled in for the next block (or final
	 * be set, if there's no next block).
	 */
	for (i = 0, skip = r->skip; i < r->skip_next; ++i, ++skip) {
		/* The final block gets all remaining skipped updates. */
		if (final) {
			WT_RET(__rec_skip_update_move(session, bnd, skip));
			continue;
		}

		/*
		 * Get the skipped update's key and compare it with this block's
		 * key range.  If the skipped update list belongs with the block
		 * we're about to write, move it to the per-block memory.  Check
		 * only to the first update that doesn't go with the block, they
		 * must be in sorted order.
		 */
		switch (page->type) {
		case WT_PAGE_COL_FIX:
		case WT_PAGE_COL_VAR:
			if (WT_INSERT_RECNO(skip->ins) >= (bnd + 1)->recno)
				goto skip_check_complete;
			break;
		case WT_PAGE_ROW_LEAF:
			if (skip->ins == NULL)
				WT_RET(__wt_row_leaf_key(
				    session, page, skip->rip, &key, 0));
			else {
				key.data = WT_INSERT_KEY(skip->ins);
				key.size = WT_INSERT_KEY_SIZE(skip->ins);
			}
			WT_RET(WT_LEX_CMP(session,
			    btree->collator, &key, &(bnd + 1)->key, cmp));
			if (cmp >= 0)
				goto skip_check_complete;
			break;
		WT_ILLEGAL_VALUE(session);
		}
		WT_RET(__rec_skip_update_move(session, bnd, skip));
	}
skip_check_complete:
	/*
	 * If there are updates that weren't moved to the block, shuffle them to
	 * the beginning of the cached list (we maintain the skipped updates in
	 * sorted order, new skipped updates must be appended to the list).
	 */
	for (j = 0; i < r->skip_next; ++j, ++i)
		r->skip[j] = r->skip[i];
	r->skip_next = j;

	/*
	 * If we had to skip updates in order to build this disk image, we can't
	 * actually write it. Instead, we will re-instantiate the page using the
	 * disk image and the list of updates we skipped.
	 *
	 * If the buffer is compressed (raw compression was configured), we have
	 * to decompress it so we can instantiate it later.
	 */
	if (bnd->skip != NULL) {
		if (bnd->already_compressed)
			WT_RET(__rec_raw_decompress(
			    session, buf->data, buf->size, &bnd->dsk));
		else
			WT_RET(__wt_strndup(
			    session, buf->data, buf->size, &bnd->dsk));
		WT_ASSERT(session, __wt_verify_dsk_image(
		    session, "[evict split]", buf->data, buf->size) == 0);
		return (0);
	}

	/*
	 * If we wrote this block before, re-use it.  Pages get written in the
	 * same block order every time, only check the appropriate slot.  The
	 * expensive part of this test is the checksum, only do that work when
	 * there has been or will be a reconciliation of this page involving
	 * split pages.  This test isn't perfect: we're doing a checksum if a
	 * previous reconciliation of the page split or if we will split this
	 * time, but that test won't calculate a checksum on the first block
	 * the first time the page splits.
	 */
	bnd_slot = bnd - r->bnd;
	if (bnd_slot > 1 ||
	    (F_ISSET(mod, WT_PM_REC_MULTIBLOCK) && mod->u.m.multi != NULL)) {
		/*
		 * There are page header fields which need to be cleared to get
		 * consistent checksums: specifically, the write generation and
		 * the memory owned by the block manager.  We are reusing the
		 * same buffer space each time, clear it before calculating the
		 * checksum.
		 */
		dsk->write_gen = 0;
		memset(WT_BLOCK_HEADER_REF(dsk), 0, btree->block_header);
		bnd->cksum = __wt_cksum(buf->data, buf->size);

		if (F_ISSET(mod, WT_PM_REC_MULTIBLOCK) &&
		    mod->u.m.multi_entries > bnd_slot) {
			multi = &mod->u.m.multi[bnd_slot];
			if (multi->size == bnd->size &&
			    multi->cksum == bnd->cksum) {
				WT_RET(__wt_strndup(session,
				    multi->addr.addr, multi->addr.size,
				    &bnd->addr.addr));
				bnd->addr.size = (uint8_t)multi->addr.size;
				multi->reuse = 1;
				WT_STAT_FAST_DATA_INCR(session, rec_page_match);
				return (0);
			}
		}
	}

	WT_RET(__wt_bt_write(session,
	    buf, addr, &addr_size, 0, bnd->already_compressed));
	WT_RET(__wt_strndup(session, addr, addr_size, &bnd->addr.addr));
	bnd->addr.size = (uint8_t)addr_size;
	return (0);
}

/*
 * __wt_rec_bulk_init --
 *	Bulk insert reconciliation initialization.
 */
int
__wt_rec_bulk_init(WT_CURSOR_BULK *cbulk)
{
	WT_BTREE *btree;
	WT_PAGE *page;
	WT_RECONCILE *r;
	WT_SESSION_IMPL *session;
	uint64_t recno;

	session = (WT_SESSION_IMPL *)cbulk->cbt.iface.session;
	btree = S2BT(session);
	page = cbulk->leaf;

	WT_RET(__rec_write_init(session, page, 0, &cbulk->reconcile));
	r = cbulk->reconcile;
	r->bulk_load = 1;

	switch (btree->type) {
	case BTREE_COL_FIX:
	case BTREE_COL_VAR:
		recno = 1;
		break;
	case BTREE_ROW:
		recno = 0;
		break;
	WT_ILLEGAL_VALUE(session);
	}

	WT_RET(__rec_split_init(session, r, page, recno, btree->maxleafpage));

	return (0);
}

/*
 * __wt_rec_bulk_wrapup --
 *	Bulk insert reconciliation cleanup.
 */
int
__wt_rec_bulk_wrapup(WT_CURSOR_BULK *cbulk)
{
	WT_BTREE *btree;
	WT_PAGE *page;
	WT_RECONCILE *r;
	WT_SESSION_IMPL *session;

	session = (WT_SESSION_IMPL *)cbulk->cbt.iface.session;
	r = cbulk->reconcile;
	btree = S2BT(session);

	switch (btree->type) {
	case BTREE_COL_FIX:
		if (cbulk->entry != 0)
			__rec_incr(session, r, cbulk->entry,
			    __bitstr_size(
			    (size_t)cbulk->entry * btree->bitcnt));
		break;
	case BTREE_COL_VAR:
		if (cbulk->rle != 0)
			WT_RET(__wt_rec_col_var_bulk_insert(cbulk));
		break;
	case BTREE_ROW:
		break;
	WT_ILLEGAL_VALUE(session);
	}

	page = cbulk->leaf;

	WT_RET(__rec_split_finish(session, r));
	WT_RET(__rec_write_wrapup(session, r, page));

	/* Mark the page's parent dirty. */
	WT_RET(__wt_page_modify_init(session, page->parent));
	__wt_page_modify_set(session, page->parent);

	__rec_destroy(session, &cbulk->reconcile);

	return (0);
}

/*
 * __wt_rec_row_bulk_insert --
 *	Row-store bulk insert.
 */
int
__wt_rec_row_bulk_insert(WT_CURSOR_BULK *cbulk)
{
	WT_BTREE *btree;
	WT_CURSOR *cursor;
	WT_KV *key, *val;
	WT_RECONCILE *r;
	WT_SESSION_IMPL *session;
	int ovfl_key;

	session = (WT_SESSION_IMPL *)cbulk->cbt.iface.session;
	r = cbulk->reconcile;
	btree = S2BT(session);
	cursor = &cbulk->cbt.iface;

	key = &r->k;
	val = &r->v;
	WT_RET(__rec_cell_build_leaf_key(session, r,	/* Build key cell */
	    cursor->key.data, cursor->key.size, &ovfl_key));
	WT_RET(__rec_cell_build_val(session, r,		/* Build value cell */
	    cursor->value.data, cursor->value.size, (uint64_t)0));

	/* Boundary: split or write the page. */
	while (key->len + val->len > r->space_avail)
		if (r->raw_compression)
			WT_RET(__rec_split_raw(session, r));
		else {
			WT_RET(__rec_split(session, r));

			/*
			 * Turn off prefix compression until a full key written
			 * to the new page, and (unless we're already working
			 * with an overflow key), rebuild the key without prefix
			 * compression.
			 */
			if (r->key_pfx_compress_conf) {
				r->key_pfx_compress = 0;
				if (!ovfl_key)
					WT_RET(__rec_cell_build_leaf_key(
					    session, r, NULL, 0, &ovfl_key));
			}
		}

	/* Copy the key/value pair onto the page. */
	__rec_copy_incr(session, r, key);
	if (val->len == 0)
		r->any_empty_value = 1;
	else {
		r->all_empty_value = 0;
		if (btree->dictionary)
			WT_RET(__rec_dict_replace(session, r, 0, val));
		__rec_copy_incr(session, r, val);
	}

	/* Update compression state. */
	__rec_key_state_update(r, ovfl_key);

	return (0);
}

#define	WT_FIX_ENTRIES(btree, bytes)					\
    ((uint32_t)((((bytes) * 8) / (btree)->bitcnt)))

/*
 * __rec_col_fix_bulk_insert_split_check --
 *	Check if a bulk-loaded fixed-length column store page needs to split.
 */
static inline int
__rec_col_fix_bulk_insert_split_check(WT_CURSOR_BULK *cbulk)
{
	WT_BTREE *btree;
	WT_RECONCILE *r;
	WT_SESSION_IMPL *session;

	session = (WT_SESSION_IMPL *)cbulk->cbt.iface.session;
	r = cbulk->reconcile;
	btree = S2BT(session);

	if (cbulk->entry == cbulk->nrecs) {
		if (cbulk->entry != 0) {
			/*
			 * If everything didn't fit, update the counters and
			 * split.
			 *
			 * Boundary: split or write the page.
			 */
			__rec_incr(session, r, cbulk->entry,
			    __bitstr_size(
			    (size_t)cbulk->entry * btree->bitcnt));
			WT_RET(__rec_split(session, r));
		}
		cbulk->entry = 0;
		cbulk->nrecs = WT_FIX_ENTRIES(btree, r->space_avail);
	}
	return (0);
}

/*
 * __wt_rec_col_fix_bulk_insert --
 *	Fixed-length column-store bulk insert.
 */
int
__wt_rec_col_fix_bulk_insert(WT_CURSOR_BULK *cbulk)
{
	WT_BTREE *btree;
	WT_CURSOR *cursor;
	WT_RECONCILE *r;
	WT_SESSION_IMPL *session;
	uint32_t entries, offset, page_entries, page_size;
	const uint8_t *data;

	session = (WT_SESSION_IMPL *)cbulk->cbt.iface.session;
	r = cbulk->reconcile;
	btree = S2BT(session);
	cursor = &cbulk->cbt.iface;

	if (cbulk->bitmap) {
		if (((r->recno - 1) * btree->bitcnt) & 0x7)
			WT_RET_MSG(session, EINVAL,
			    "Bulk bitmap load not aligned on a byte boundary");
		for (data = cursor->value.data,
		    entries = (uint32_t)cursor->value.size;
		    entries > 0;
		    entries -= page_entries, data += page_size) {
			WT_RET(__rec_col_fix_bulk_insert_split_check(cbulk));

			page_entries =
			    WT_MIN(entries, cbulk->nrecs - cbulk->entry);
			page_size = __bitstr_size(page_entries * btree->bitcnt);
			offset = __bitstr_size(cbulk->entry * btree->bitcnt);
			memcpy(r->first_free + offset, data, page_size);
			cbulk->entry += page_entries;
			r->recno += page_entries;
		}
		return (0);
	}

	WT_RET(__rec_col_fix_bulk_insert_split_check(cbulk));

	__bit_setv(r->first_free,
	    cbulk->entry, btree->bitcnt, ((uint8_t *)cursor->value.data)[0]);
	++cbulk->entry;
	++r->recno;

	return (0);
}

/*
 * __wt_rec_col_var_bulk_insert --
 *	Variable-length column-store bulk insert.
 */
int
__wt_rec_col_var_bulk_insert(WT_CURSOR_BULK *cbulk)
{
	WT_BTREE *btree;
	WT_KV *val;
	WT_RECONCILE *r;
	WT_SESSION_IMPL *session;

	session = (WT_SESSION_IMPL *)cbulk->cbt.iface.session;
	r = cbulk->reconcile;
	btree = S2BT(session);

	val = &r->v;
	WT_RET(__rec_cell_build_val(
	    session, r, cbulk->cmp.data, cbulk->cmp.size, cbulk->rle));

	/* Boundary: split or write the page. */
	while (val->len > r->space_avail)
		if (r->raw_compression)
			WT_RET(__rec_split_raw(session, r));
		else
			WT_RET(__rec_split(session, r));

	/* Copy the value onto the page. */
	if (btree->dictionary)
		WT_RET(__rec_dict_replace(session, r, cbulk->rle, val));
	__rec_copy_incr(session, r, val);

	/* Update the starting record number in case we split. */
	r->recno += cbulk->rle;

	return (0);
}

/*
 * __rec_vtype --
 *	Return a value cell's address type.
 */
static inline u_int
__rec_vtype(WT_ADDR *addr)
{
	if (addr->type == WT_ADDR_INT)
		return (WT_CELL_ADDR_INT);
	if (addr->type == WT_ADDR_LEAF)
		return (WT_CELL_ADDR_LEAF);
	return (WT_CELL_ADDR_LEAF_NO);
}

/*
 * __rec_col_int --
 *	Reconcile a column-store internal page.
 */
static int
__rec_col_int(WT_SESSION_IMPL *session, WT_RECONCILE *r, WT_PAGE *page)
{
	WT_ADDR *addr;
	WT_BTREE *btree;
	WT_CELL_UNPACK *vpack, _vpack;
	WT_DECL_RET;
	WT_KV *val;
	WT_PAGE *child;
	WT_REF *ref;
	int hazard, state;

	btree = S2BT(session);
	child = NULL;
	hazard = 0;

	val = &r->v;
	vpack = &_vpack;

	WT_RET(__rec_split_init(
	    session, r, page, page->pg_intl_recno, btree->maxintlpage));

	/* For each entry in the in-memory page... */
	WT_INTL_FOREACH_BEGIN(page, ref) {
		/* Update the starting record number in case we split. */
		r->recno = ref->key.recno;

		/*
		 * Modified child.
		 * The page may be emptied or internally created during a split.
		 * Deleted/split pages are merged into the parent and discarded.
		 */
		WT_ERR(
		    __rec_child_modify(session, r, page, ref, &hazard, &state));
		addr = NULL;
		child = ref->page;
		if (state != 0) {
			/*
			 * Currently the only non-zero returned stated possible
			 * for a column-store page is child-modified (all other
			 * states are part of the fast-truncate support, which
			 * is row-store only).
			 */
			WT_ASSERT(session, state == WT_CHILD_MODIFIED);

			switch (F_ISSET(child->modify, WT_PM_REC_MASK)) {
			case WT_PM_REC_EMPTY:
				/*
				 * Column-store pages are almost never empty, as
				 * discarding a page would remove a chunk of the
				 * name space.  The exceptions are pages created
				 * when the tree is created, and never filled.
				 */
				CHILD_RELEASE_ERR(session, hazard, child);
				continue;
			case WT_PM_REC_MULTIBLOCK:
				WT_ERR(__rec_col_merge(session, r, child));
				CHILD_RELEASE_ERR(session, hazard, child);
				continue;
			case WT_PM_REC_REPLACE:
				addr = &child->modify->u.replace;
				break;
			WT_ILLEGAL_VALUE_ERR(session);
			}
		}

		/*
		 * Build the value cell.  The child page address is in one of 3
		 * places: if the page was replaced, the page's modify structure
		 * references it and we built the value cell just above in the
		 * switch statement.  Else, the WT_REF->addr reference points to
		 * an on-page cell or an off-page WT_ADDR structure: if it's an
		 * on-page cell and we copy it from the page, else build a new
		 * cell.
		 */
		if (addr == NULL && __wt_off_page(page, ref->addr))
			addr = ref->addr;
		if (addr == NULL) {
			__wt_cell_unpack(ref->addr, vpack);
			val->buf.data = ref->addr;
			val->buf.size = __wt_cell_total_len(vpack);
			val->cell_len = 0;
			val->len = val->buf.size;
		} else
			__rec_cell_build_addr(r, addr->addr, addr->size,
			    __rec_vtype(addr), ref->key.recno);
		CHILD_RELEASE_ERR(session, hazard, child);

		/* Boundary: split or write the page. */
		while (val->len > r->space_avail)
			if (r->raw_compression)
				WT_ERR(__rec_split_raw(session, r));
			else
				WT_ERR(__rec_split(session, r));

		/* Copy the value onto the page. */
		__rec_copy_incr(session, r, val);
	} WT_INTL_FOREACH_END;

	/* Write the remnant page. */
	return (__rec_split_finish(session, r));

err:	CHILD_RELEASE(session, hazard, child);
	return (ret);
}

/*
 * __rec_col_merge --
 *	Merge in a split page.
 */
static int
__rec_col_merge(WT_SESSION_IMPL *session, WT_RECONCILE *r, WT_PAGE *page)
{
	WT_ADDR *addr;
	WT_KV *val;
	WT_MULTI *multi;
	WT_PAGE_MODIFY *mod;
	uint32_t i;

	mod = page->modify;

	val = &r->v;

	/* For each entry in the split array... */
	for (multi = mod->u.m.multi,
	    i = 0; i < mod->u.m.multi_entries; ++multi, ++i) {
		/* Update the starting record number in case we split. */
		r->recno = multi->key.recno;

		/* Build the value cell. */
		addr = &multi->addr;
		__rec_cell_build_addr(r,
		    addr->addr, addr->size, __rec_vtype(addr), r->recno);

		/* Boundary: split or write the page. */
		while (val->len > r->space_avail)
			if (r->raw_compression)
				WT_RET(__rec_split_raw(session, r));
			else
				WT_RET(__rec_split(session, r));

		/* Copy the value onto the page. */
		__rec_copy_incr(session, r, val);
	}
	return (0);
}

/*
 * __rec_col_fix --
 *	Reconcile a fixed-width, column-store leaf page.
 */
static int
__rec_col_fix(WT_SESSION_IMPL *session, WT_RECONCILE *r, WT_PAGE *page)
{
	WT_BTREE *btree;
	WT_INSERT *ins;
	WT_UPDATE *upd;
	uint64_t recno;
	uint32_t entry, nrecs;

	btree = S2BT(session);

	WT_RET(__rec_split_init(
	    session, r, page, page->pg_fix_recno, btree->maxleafpage));

	/* Update any changes to the original on-page data items. */
	WT_SKIP_FOREACH(ins, WT_COL_UPDATE_SINGLE(page)) {
		WT_RET(__rec_txn_read(session, r, ins, NULL, NULL, &upd));
		if (upd != NULL)
			__bit_setv_recno(page, WT_INSERT_RECNO(ins),
			    btree->bitcnt, ((uint8_t *)WT_UPDATE_DATA(upd))[0]);
	}

	/* Copy the updated, disk-image bytes into place. */
	memcpy(r->first_free, page->pg_fix_bitf,
	    __bitstr_size((size_t)page->pg_fix_entries * btree->bitcnt));

	/* Calculate the number of entries per page remainder. */
	entry = page->pg_fix_entries;
	nrecs = WT_FIX_ENTRIES(btree, r->space_avail) - page->pg_fix_entries;
	r->recno += entry;

	/* Walk any append list. */
	WT_SKIP_FOREACH(ins, WT_COL_APPEND(page)) {
		WT_RET(__rec_txn_read(session, r, ins, NULL, NULL, &upd));
		if (upd == NULL)
			continue;
		for (;;) {
			/*
			 * The application may have inserted records which left
			 * gaps in the name space.
			 */
			for (recno = WT_INSERT_RECNO(ins);
			    nrecs > 0 && r->recno < recno;
			    --nrecs, ++entry, ++r->recno)
				__bit_setv(
				    r->first_free, entry, btree->bitcnt, 0);

			if (nrecs > 0) {
				__bit_setv(r->first_free, entry, btree->bitcnt,
				    ((uint8_t *)WT_UPDATE_DATA(upd))[0]);
				--nrecs;
				++entry;
				++r->recno;
				break;
			}

			/*
			 * If everything didn't fit, update the counters and
			 * split.
			 *
			 * Boundary: split or write the page.
			 */
			__rec_incr(session, r, entry,
			    __bitstr_size((size_t)entry * btree->bitcnt));
			WT_RET(__rec_split(session, r));

			/* Calculate the number of entries per page. */
			entry = 0;
			nrecs = WT_FIX_ENTRIES(btree, r->space_avail);
		}
	}

	/* Update the counters. */
	__rec_incr(
	    session, r, entry, __bitstr_size((size_t)entry * btree->bitcnt));

	/* Write the remnant page. */
	return (__rec_split_finish(session, r));
}

/*
 * __rec_col_fix_slvg --
 *	Reconcile a fixed-width, column-store leaf page created during salvage.
 */
static int
__rec_col_fix_slvg(WT_SESSION_IMPL *session,
    WT_RECONCILE *r, WT_PAGE *page, WT_SALVAGE_COOKIE *salvage)
{
	WT_BTREE *btree;
	uint64_t page_start, page_take;
	uint32_t entry, nrecs;

	btree = S2BT(session);

	/*
	 * !!!
	 * It's vanishingly unlikely and probably impossible for fixed-length
	 * column-store files to have overlapping key ranges.  It's possible
	 * for an entire key range to go missing (if a page is corrupted and
	 * lost), but because pages can't split, it shouldn't be possible to
	 * find pages where the key ranges overlap.  That said, we check for
	 * it during salvage and clean up after it here because it doesn't
	 * cost much and future column-store formats or operations might allow
	 * for fixed-length format ranges to overlap during salvage, and I
	 * don't want to have to retrofit the code later.
	 */
	WT_RET(__rec_split_init(
	    session, r, page, page->pg_fix_recno, btree->maxleafpage));

	/* We may not be taking all of the entries on the original page. */
	page_take = salvage->take == 0 ? page->pg_fix_entries : salvage->take;
	page_start = salvage->skip == 0 ? 0 : salvage->skip;
	for (;;) {
		/* Calculate the number of entries per page. */
		entry = 0;
		nrecs = WT_FIX_ENTRIES(btree, r->space_avail);

		for (; nrecs > 0 && salvage->missing > 0;
		    --nrecs, --salvage->missing, ++entry)
			__bit_setv(r->first_free, entry, btree->bitcnt, 0);

		for (; nrecs > 0 && page_take > 0;
		    --nrecs, --page_take, ++page_start, ++entry)
			__bit_setv(r->first_free, entry, btree->bitcnt,
			    __bit_getv(page->pg_fix_bitf,
				(uint32_t)page_start, btree->bitcnt));

		r->recno += entry;
		__rec_incr(session, r, entry,
		    __bitstr_size((size_t)entry * btree->bitcnt));

		/*
		 * If everything didn't fit, then we have to force a split and
		 * keep going.
		 *
		 * Boundary: split or write the page.
		 */
		if (salvage->missing == 0 && page_take == 0)
			break;
		WT_RET(__rec_split(session, r));
	}

	/* Write the remnant page. */
	return (__rec_split_finish(session, r));
}

/*
 * __rec_col_var_helper --
 *	Create a column-store variable length record cell and write it onto a
 * page.
 */
static int
__rec_col_var_helper(WT_SESSION_IMPL *session, WT_RECONCILE *r,
    WT_SALVAGE_COOKIE *salvage,
    WT_ITEM *value, int deleted, uint8_t overflow_type, uint64_t rle)
{
	WT_BTREE *btree;
	WT_KV *val;

	btree = S2BT(session);

	val = &r->v;

	/*
	 * Occasionally, salvage needs to discard records from the beginning or
	 * end of the page, and because the items may be part of a RLE cell, do
	 * the adjustments here.   It's not a mistake we don't bother telling
	 * our caller we've handled all the records from the page we care about,
	 * and can quit processing the page: salvage is a rare operation and I
	 * don't want to complicate our caller's loop.
	 */
	if (salvage != NULL) {
		if (salvage->done)
			return (0);
		if (salvage->skip != 0) {
			if (rle <= salvage->skip) {
				salvage->skip -= rle;
				return (0);
			}
			salvage->skip = 0;
			rle -= salvage->skip;
		}
		if (salvage->take != 0) {
			if (rle <= salvage->take)
				salvage->take -= rle;
			else {
				rle = salvage->take;
				salvage->take = 0;
			}
			if (salvage->take == 0)
				salvage->done = 1;
		}
	}

	if (deleted) {
		val->cell_len = __wt_cell_pack_del(&val->cell, rle);
		val->buf.data = NULL;
		val->buf.size = 0;
		val->len = val->cell_len;
	} else if (overflow_type) {
		val->cell_len = __wt_cell_pack_ovfl(
		    &val->cell, overflow_type, rle, value->size);
		val->buf.data = value->data;
		val->buf.size = value->size;
		val->len = val->cell_len + value->size;
	} else
		WT_RET(__rec_cell_build_val(
		    session, r, value->data, value->size, rle));

	/* Boundary: split or write the page. */
	while (val->len > r->space_avail)
		if (r->raw_compression)
			WT_RET(__rec_split_raw(session, r));
		else
			WT_RET(__rec_split(session, r));

	/* Copy the value onto the page. */
	if (!deleted && !overflow_type && btree->dictionary)
		WT_RET(__rec_dict_replace(session, r, rle, val));
	__rec_copy_incr(session, r, val);

	/* Update the starting record number in case we split. */
	r->recno += rle;

	return (0);
}

/*
 * __rec_col_var --
 *	Reconcile a variable-width column-store leaf page.
 */
static int
__rec_col_var(WT_SESSION_IMPL *session,
    WT_RECONCILE *r, WT_PAGE *page, WT_SALVAGE_COOKIE *salvage)
{
	enum { OVFL_IGNORE, OVFL_UNUSED, OVFL_USED } ovfl_state;
	WT_BTREE *btree;
	WT_CELL *cell;
	WT_CELL_UNPACK *vpack, _vpack;
	WT_COL *cip;
	WT_DECL_ITEM(orig);
	WT_DECL_RET;
	WT_INSERT *ins;
	WT_ITEM *last;
	WT_UPDATE *upd;
	uint64_t n, nrepeat, repeat_count, rle, slvg_missing, src_recno;
	uint32_t i, size;
	int deleted, last_deleted, orig_deleted, update_no_copy;
	const void *data;

	btree = S2BT(session);
	last = r->last;
	vpack = &_vpack;

	WT_RET(__wt_scr_alloc(session, 0, &orig));
	data = NULL;
	size = 0;
	upd = NULL;

	WT_RET(__rec_split_init(
	    session, r, page, page->pg_var_recno, btree->maxleafpage));

	/*
	 * The salvage code may be calling us to reconcile a page where there
	 * were missing records in the column-store name space.  In this case
	 * we write a single RLE element onto a new page, so we know it fits,
	 * then update the starting record number.
	 *
	 * Note that we DO NOT pass the salvage cookie to our helper function
	 * in this case, we're handling one of the salvage cookie fields on
	 * our own, and don't need assistance from the helper function.
	 */
	slvg_missing = salvage == NULL ? 0 : salvage->missing;
	if (slvg_missing)
		WT_ERR(__rec_col_var_helper(
		    session, r, NULL, NULL, 1, 0, slvg_missing));

	/*
	 * We track two data items through this loop: the previous (last) item
	 * and the current item: if the last item is the same as the current
	 * item, we increment the RLE count for the last item; if the last item
	 * is different from the current item, we write the last item onto the
	 * page, and replace it with the current item.  The r->recno counter
	 * tracks records written to the page, and is incremented by the helper
	 * function immediately after writing records to the page.  The record
	 * number of our source record, that is, the current item, is maintained
	 * in src_recno.
	 */
	src_recno = r->recno;

	/* For each entry in the in-memory page... */
	rle = 0;
	last_deleted = 0;
	WT_COL_FOREACH(page, cip, i) {
		ovfl_state = OVFL_IGNORE;
		if ((cell = WT_COL_PTR(page, cip)) == NULL) {
			nrepeat = 1;
			ins = NULL;
			orig_deleted = 1;
		} else {
			__wt_cell_unpack(cell, vpack);
			nrepeat = __wt_cell_rle(vpack);
			ins = WT_SKIP_FIRST(WT_COL_UPDATE(page, cip));

			/*
			 * If the original value is "deleted", there's no value
			 * to compare, we're done.
			 */
			orig_deleted = vpack->type == WT_CELL_DEL ? 1 : 0;
			if (orig_deleted)
				goto record_loop;

			/*
			 * Overflow items are tricky: we don't know until we're
			 * finished processing the set of values if we need the
			 * overflow value or not.  If we don't use the overflow
			 * item at all, we have to discard it from the backing
			 * file, otherwise we'll leak blocks on the checkpoint.
			 * That's safe because if the backing overflow value is
			 * still needed by any running transaction, we'll cache
			 * a copy in the reconciliation tracking structures.
			 *
			 * Regardless, we avoid copying in overflow records: if
			 * there's a WT_INSERT entry that modifies a reference
			 * counted overflow record, we may have to write copies
			 * of the overflow record, and in that case we'll do the
			 * comparisons, but we don't read overflow items just to
			 * see if they match records on either side.
			 */
			if (vpack->ovfl) {
				ovfl_state = OVFL_UNUSED;
				goto record_loop;
			}

			/*
			 * If data is Huffman encoded, we have to decode it in
			 * order to compare it with the last item we saw, which
			 * may have been an update string.  This guarantees we
			 * find every single pair of objects we can RLE encode,
			 * including applications updating an existing record
			 * where the new value happens (?) to match a Huffman-
			 * encoded value in a previous or next record.
			 */
			WT_ERR(__wt_dsk_cell_data_ref(
			    session, WT_PAGE_COL_VAR, vpack, orig));
		}

record_loop:	/*
		 * Generate on-page entries: loop repeat records, looking for
		 * WT_INSERT entries matching the record number.  The WT_INSERT
		 * lists are in sorted order, so only need check the next one.
		 */
		for (n = 0;
		    n < nrepeat; n += repeat_count, src_recno += repeat_count) {
			upd = NULL;
			if (ins != NULL && WT_INSERT_RECNO(ins) == src_recno) {
				WT_ERR(__rec_txn_read(
				    session, r, ins, NULL, vpack, &upd));
				ins = WT_SKIP_NEXT(ins);
			}
			if (upd != NULL) {
				update_no_copy = 1;	/* No data copy */
				repeat_count = 1;	/* Single record */

				deleted = WT_UPDATE_DELETED_ISSET(upd);
				if (!deleted) {
					data = WT_UPDATE_DATA(upd);
					size = upd->size;
				}
			} else if (vpack->raw == WT_CELL_VALUE_OVFL_RM) {
				update_no_copy = 1;	/* No data copy */
				repeat_count = 1;	/* Single record */

				deleted = 0;

				/*
				 * If doing update save and restore, there's an
				 * update that's not globally visible, and the
				 * underlying value is a removed overflow value,
				 * we end up here.
				 *
				 * When the update save/restore code noticed the
				 * removed overflow value, it appended a copy of
				 * the cached, original overflow value to the
				 * update list being saved (ensuring the on-page
				 * item will never be accessed after the page is
				 * re-instantiated), then returned a NULL update
				 * to us.
				 *
				 * Assert the case: if we remove an underlying
				 * overflow object, checkpoint reconciliation
				 * should never see it again, there should be a
				 * visible update in the way.
				 *
				 * Write a placeholder.
				 */
				 WT_ASSERT(session,
				     F_ISSET(r, WT_SKIP_UPDATE_RESTORE));

				data = "@";
				size = 1;
			} else {
				update_no_copy = 0;	/* Maybe data copy */

				/*
				 * The repeat count is the number of records up
				 * to the next WT_INSERT record, or up to the
				 * end of the entry if we have no more WT_INSERT
				 * records.
				 */
				if (ins == NULL)
					repeat_count = nrepeat - n;
				else
					repeat_count =
					    WT_INSERT_RECNO(ins) - src_recno;

				deleted = orig_deleted;
				if (deleted)
					goto compare;

				/*
				 * If we are handling overflow items, use the
				 * overflow item itself exactly once, after
				 * which we have to copy it into a buffer and
				 * from then on use a complete copy because we
				 * are re-creating a new overflow record each
				 * time.
				 */
				switch (ovfl_state) {
				case OVFL_UNUSED:
					/*
					 * An as-yet-unused overflow item.
					 *
					 * We're going to copy the on-page cell,
					 * write out any record we're tracking.
					 */
					if (rle != 0) {
						WT_ERR(__rec_col_var_helper(
						    session, r, salvage, last,
						    last_deleted, 0, rle));
						rle = 0;
					}

					last->data = vpack->data;
					last->size = vpack->size;
					WT_ERR(__rec_col_var_helper(
					    session, r, salvage, last, 0,
					    WT_CELL_VALUE_OVFL, repeat_count));

					/* Track if page has overflow items. */
					r->ovfl_items = 1;

					ovfl_state = OVFL_USED;
					continue;
				case OVFL_USED:
					/*
					 * Original is an overflow item; we used
					 * it for a key and now we need another
					 * copy; read it into memory.
					 */
					WT_ERR(__wt_dsk_cell_data_ref(session,
					    WT_PAGE_COL_VAR, vpack, orig));

					ovfl_state = OVFL_IGNORE;
					/* FALLTHROUGH */
				case OVFL_IGNORE:
					/*
					 * Original is an overflow item and we
					 * were forced to copy it into memory,
					 * or the original wasn't an overflow
					 * item; use the data copied into orig.
					 */
					data = orig->data;
					size = (uint32_t)orig->size;
					break;
				}
			}

compare:		/*
			 * If we have a record against which to compare, and
			 * the records compare equal, increment the rle counter
			 * and continue.  If the records don't compare equal,
			 * output the last record and swap the last and current
			 * buffers: do NOT update the starting record number,
			 * we've been doing that all along.
			 */
			if (rle != 0) {
				if ((deleted && last_deleted) ||
				    (!last_deleted && !deleted &&
				    last->size == size &&
				    memcmp(last->data, data, size) == 0)) {
					rle += repeat_count;
					continue;
				}
				WT_ERR(__rec_col_var_helper(session, r,
				    salvage, last, last_deleted, 0, rle));
			}

			/*
			 * Swap the current/last state.
			 *
			 * Reset RLE counter and turn on comparisons.
			 */
			if (!deleted) {
				/*
				 * We can't simply assign the data values into
				 * the last buffer because they may have come
				 * from a copy built from an encoded/overflow
				 * cell and creating the next record is going
				 * to overwrite that memory.  Check, because
				 * encoded/overflow cells aren't that common
				 * and we'd like to avoid the copy.  If data
				 * was taken from the current unpack structure
				 * (which points into the page), or was taken
				 * from an update structure, we can just use
				 * the pointers, they're not moving.
				 */
				if (data == vpack->data || update_no_copy) {
					last->data = data;
					last->size = size;
				} else
					WT_ERR(__wt_buf_set(
					    session, last, data, size));
			}
			last_deleted = deleted;
			rle = repeat_count;
		}

		/*
		 * If we had a reference to an overflow record we never used,
		 * discard the underlying blocks, they're no longer useful.
		 *
		 * One complication: we must cache a copy before discarding the
		 * on-disk version if there's a transaction in the system that
		 * might read the original value.
		 */
		if (ovfl_state == OVFL_UNUSED &&
		    vpack->raw != WT_CELL_VALUE_OVFL_RM)
			WT_ERR(__wt_ovfl_cache(session, page, upd, vpack));
	}

	/* Walk any append list. */
	WT_SKIP_FOREACH(ins, WT_COL_APPEND(page)) {
		WT_ERR(__rec_txn_read(session, r, ins, NULL, NULL, &upd));
		if (upd == NULL)
			continue;
		for (n = WT_INSERT_RECNO(ins); src_recno <= n; ++src_recno) {
			/*
			 * The application may have inserted records which left
			 * gaps in the name space.
			 */
			if (src_recno < n)
				deleted = 1;
			else {
				deleted = WT_UPDATE_DELETED_ISSET(upd);
				if (!deleted) {
					data = WT_UPDATE_DATA(upd);
					size = upd->size;
				}
			}

			/*
			 * Handle RLE accounting and comparisons -- see comment
			 * above, this code fragment does the same thing.
			 */
			if (rle != 0) {
				if ((deleted && last_deleted) ||
				    (!last_deleted && !deleted &&
				    last->size == size &&
				    memcmp(last->data, data, size) == 0)) {
					++rle;
					continue;
				}
				WT_ERR(__rec_col_var_helper(session, r,
				    salvage, last, last_deleted, 0, rle));
			}

			/*
			 * Swap the current/last state.  We always assign the
			 * data values to the buffer because they can only be
			 * the data from a WT_UPDATE structure.
			 *
			 * Reset RLE counter and turn on comparisons.
			 */
			if (!deleted) {
				last->data = data;
				last->size = size;
			}
			last_deleted = deleted;
			rle = 1;
		}
	}

	/* If we were tracking a record, write it. */
	if (rle != 0)
		WT_ERR(__rec_col_var_helper(
		    session, r, salvage, last, last_deleted, 0, rle));

	/* Write the remnant page. */
	ret = __rec_split_finish(session, r);

err:	__wt_scr_free(&orig);
	return (ret);
}

/*
 * __rec_row_int --
 *	Reconcile a row-store internal page.
 */
static int
__rec_row_int(WT_SESSION_IMPL *session, WT_RECONCILE *r, WT_PAGE *page)
{
	WT_ADDR *addr;
	WT_BTREE *btree;
	WT_CELL *cell;
	WT_CELL_UNPACK *kpack, _kpack, *vpack, _vpack;
	WT_DECL_RET;
	WT_IKEY *ikey;
	WT_KV *key, *val;
	WT_PAGE *child;
	WT_REF *ref;
	size_t size;
	u_int vtype;
	int hazard, onpage_ovfl, ovfl_key, state;
	const void *p;

	btree = S2BT(session);
	child = NULL;
	hazard = 0;

	key = &r->k;
	kpack = &_kpack;
	WT_CLEAR(*kpack);	/* -Wuninitialized */
	val = &r->v;
	vpack = &_vpack;
	WT_CLEAR(*vpack);	/* -Wuninitialized */

	WT_RET(__rec_split_init(session, r, page, 0ULL, btree->maxintlpage));

	/*
	 * Ideally, we'd never store the 0th key on row-store internal pages
	 * because it's never used during tree search and there's no reason
	 * to waste the space.  The problem is how we do splits: when we split,
	 * we've potentially picked out several "split points" in the buffer
	 * which is overflowing the maximum page size, and when the overflow
	 * happens, we go back and physically split the buffer, at those split
	 * points, into new pages.  It would be both difficult and expensive
	 * to re-process the 0th key at each split point to be an empty key,
	 * so we don't do that.  However, we are reconciling an internal page
	 * for whatever reason, and the 0th key is known to be useless.  We
	 * truncate the key to a single byte, instead of removing it entirely,
	 * it simplifies various things in other parts of the code (we don't
	 * have to special case transforming the page from its disk image to
	 * its in-memory version, for example).
	 */
	r->cell_zero = 0;		/* XXXKEITH */

	/* For each entry in the in-memory page... */
	WT_INTL_FOREACH_BEGIN(page, ref) {
		/*
		 * There are different paths if the key is an overflow item vs.
		 * a straight-forward on-page value.   If an overflow item, we
		 * would have instantiated it, and we can use that fact to set
		 * things up.
		 *
		 * Note the cell reference and unpacked key cell are available
		 * only in the case of an instantiated, off-page key.
		 */
		ikey = __wt_ref_key_instantiated(ref);
		if (ikey == NULL || ikey->cell_offset == 0) {
			cell = NULL;
			onpage_ovfl = 0;
		} else {
			cell = WT_PAGE_REF_OFFSET(page, ikey->cell_offset);
			__wt_cell_unpack(cell, kpack);
			onpage_ovfl = kpack->ovfl == 1 ? 1 : 0;
		}

		WT_ERR(
		    __rec_child_modify(session, r, page, ref, &hazard, &state));
		addr = ref->addr;
		child = ref->page;
		vtype = 0;

		/* Deleted child we don't have to write. */
		if (state == WT_CHILD_IGNORE) {
			/*
			 * Overflow keys referencing discarded pages are no
			 * longer useful, schedule them for discard.  Don't
			 * worry about instantiation, internal page keys are
			 * always instantiated.  Don't worry about reuse,
			 * reusing this key in this reconciliation is unlikely.
			 */
			if (onpage_ovfl && kpack->raw != WT_CELL_KEY_OVFL_RM)
				WT_ERR(__wt_ovfl_discard_add(
				    session, page, kpack->cell));
			CHILD_RELEASE_ERR(session, hazard, child);
			continue;
		}

		/* Deleted child requiring a proxy cell. */
		if (state == WT_CHILD_PROXY)
			vtype = WT_CELL_ADDR_DEL;

		/*
		 * Modified child.  Empty pages are merged into the parent and
		 * discarded.
		 */
		if (state == WT_CHILD_MODIFIED)
			switch (F_ISSET(child->modify, WT_PM_REC_MASK)) {
			case WT_PM_REC_EMPTY:
				/*
				 * Overflow keys referencing empty pages are no
				 * longer useful, schedule them for discard.
				 * Don't worry about instantiation, internal
				 * page keys are always instantiated.  Don't
				 * worry about reuse, reusing this key in this
				 * reconciliation is unlikely.
				 */
				if (onpage_ovfl &&
				    kpack->raw != WT_CELL_KEY_OVFL_RM)
					WT_ERR(__wt_ovfl_discard_add(
					    session, page, kpack->cell));
				CHILD_RELEASE_ERR(session, hazard, child);
				continue;
			case WT_PM_REC_MULTIBLOCK:
				/*
				 * Overflow keys referencing split pages are no
				 * longer useful (the split page's key is the
				 * interesting key); schedule them for discard.
				 * Don't worry about instantiation, internal
				 * page keys are always instantiated.  Don't
				 * worry about reuse, reusing this key in this
				 * reconciliation is unlikely.
				 */
				if (onpage_ovfl &&
				    kpack->raw != WT_CELL_KEY_OVFL_RM)
					WT_ERR(__wt_ovfl_discard_add(
					    session, page, kpack->cell));

				WT_ERR(__rec_row_merge(session, r, child));
				CHILD_RELEASE_ERR(session, hazard, child);
				continue;
			case WT_PM_REC_REPLACE:
				/*
				 * If the page is replaced, the page's modify
				 * structure has the page's address.
				 */
				addr = &child->modify->u.replace;
				break;
			WT_ILLEGAL_VALUE_ERR(session);
			}

		/*
		 * Build the value cell, the child page's address.  Addr points
		 * to an on-page cell or an off-page WT_ADDR structure.   The
		 * cell type has been set in the case of page deletion requiring
		 * a proxy cell, otherwise use the information from the addr or
		 * original cell.
		 */
		if (__wt_off_page(page, addr)) {
			p = addr->addr;
			size = addr->size;
			if (vtype == 0)
				vtype = __rec_vtype(addr);
		} else {
			__wt_cell_unpack(ref->addr, vpack);
			p = vpack->data;
			size = vpack->size;
			if (vtype == 0)
				vtype = vpack->raw;
		}
		__rec_cell_build_addr(r, p, size, vtype, 0);
		CHILD_RELEASE_ERR(session, hazard, child);

		/*
		 * If the key is an overflow key, check to see if the backing
		 * blocks have been freed; in that case, we have to build a new
		 * key.
		 */
		if (onpage_ovfl && kpack->raw == WT_CELL_KEY_OVFL_RM)
			onpage_ovfl = 0;

		/*
		 * Build key cell.
		 * Truncate any 0th key, internal pages don't need 0th keys.
		 */
		if (onpage_ovfl) {
			key->buf.data = cell;
			key->buf.size = __wt_cell_total_len(kpack);
			key->cell_len = 0;
			key->len = key->buf.size;
			ovfl_key = 1;
		} else {
			__wt_ref_key(page, ref, &p, &size);
			WT_ERR(__rec_cell_build_int_key(
			    session, r, p, r->cell_zero ? 1 : size, &ovfl_key));
		}
		r->cell_zero = 0;

		/* Boundary: split or write the page. */
		while (key->len + val->len > r->space_avail) {
			if (r->raw_compression) {
				WT_ERR(__rec_split_raw(session, r));
				continue;
			}

			/*
			 * In one path above, we copied the key from the page
			 * rather than building the actual key.  In that case,
			 * we have to build the actual key now because we are
			 * about to promote it.
			 */
			if (onpage_ovfl) {
				WT_ERR(__wt_buf_set(session,
				    r->cur, WT_IKEY_DATA(ikey), ikey->size));
				onpage_ovfl = 0;
			}
			WT_ERR(__rec_split(session, r));
		}

		/* Copy the key and value onto the page. */
		__rec_copy_incr(session, r, key);
		__rec_copy_incr(session, r, val);

		/* Update compression state. */
		__rec_key_state_update(r, ovfl_key);
	} WT_INTL_FOREACH_END;

	/* Write the remnant page. */
	return (__rec_split_finish(session, r));

err:	CHILD_RELEASE(session, hazard, child);
	return (ret);
}

/*
 * __rec_row_merge --
 *	Merge in a split page.
 */
static int
__rec_row_merge(WT_SESSION_IMPL *session, WT_RECONCILE *r, WT_PAGE *page)
{
	WT_ADDR *addr;
	WT_KV *key, *val;
	WT_MULTI *multi;
	WT_PAGE_MODIFY *mod;
	uint32_t i;
	int ovfl_key;

	mod = page->modify;

	key = &r->k;
	val = &r->v;

	/* For each entry in the split array... */
	for (multi = mod->u.m.multi,
	    i = 0; i < mod->u.m.multi_entries; ++multi, ++i) {
		/* Build the key and value cells. */
		WT_RET(__rec_cell_build_int_key(session, r,
		    WT_IKEY_DATA(multi->key.ikey), multi->key.ikey->size,
		    &ovfl_key));

		addr = &multi->addr;
		__rec_cell_build_addr(
		    r, addr->addr, addr->size, __rec_vtype(addr), 0);

		/* Boundary: split or write the page. */
		while (key->len + val->len > r->space_avail)
			if (r->raw_compression)
				WT_RET(__rec_split_raw(session, r));
			else
				WT_RET(__rec_split(session, r));

		/* Copy the key and value onto the page. */
		__rec_copy_incr(session, r, key);
		__rec_copy_incr(session, r, val);

		/* Update compression state. */
		__rec_key_state_update(r, ovfl_key);
	}
	return (0);
}

/*
 * __rec_row_leaf --
 *	Reconcile a row-store leaf page.
 */
static int
__rec_row_leaf(WT_SESSION_IMPL *session,
    WT_RECONCILE *r, WT_PAGE *page, WT_SALVAGE_COOKIE *salvage)
{
	WT_BTREE *btree;
	WT_CELL *cell, *val_cell;
	WT_CELL_UNPACK *kpack, _kpack, *vpack, _vpack;
	WT_DECL_ITEM(tmpkey);
	WT_DECL_ITEM(tmpval);
	WT_DECL_RET;
	WT_IKEY *ikey;
	WT_INSERT *ins;
	WT_KV *key, *val;
	WT_ROW *rip;
	WT_UPDATE *upd;
	size_t size;
	uint64_t slvg_skip;
	uint32_t i;
	int dictionary, onpage_ovfl, ovfl_key;
	const void *p;

	btree = S2BT(session);
	slvg_skip = salvage == NULL ? 0 : salvage->skip;

	key = &r->k;
	kpack = &_kpack;
	val = &r->v;
	vpack = &_vpack;

	WT_RET(__rec_split_init(session, r, page, 0ULL, btree->maxleafpage));

	/*
	 * Write any K/V pairs inserted into the page before the first from-disk
	 * key on the page.
	 */
	if ((ins = WT_SKIP_FIRST(WT_ROW_INSERT_SMALLEST(page))) != NULL)
		WT_RET(__rec_row_leaf_insert(session, r, ins));

	/*
	 * Temporary buffers in which to instantiate any uninstantiated keys
	 * or value items we need.
	 */
	WT_RET(__wt_scr_alloc(session, 0, &tmpkey));
	WT_RET(__wt_scr_alloc(session, 0, &tmpval));

	/* For each entry in the page... */
	WT_ROW_FOREACH(page, rip, i) {
		/*
		 * The salvage code, on some rare occasions, wants to reconcile
		 * a page but skip some leading records on the page.  Because
		 * the row-store leaf reconciliation function copies keys from
		 * the original disk page, this is non-trivial -- just changing
		 * the in-memory pointers isn't sufficient, we have to change
		 * the WT_CELL structures on the disk page, too.  It's ugly, but
		 * we pass in a value that tells us how many records to skip in
		 * this case.
		 */
		if (slvg_skip != 0) {
			--slvg_skip;
			continue;
		}

		/*
		 * Set the WT_IKEY reference (if the key was instantiated), and
		 * the key cell reference, unpack the key cell.
		 */
		ikey = WT_ROW_KEY_COPY(rip);
		if (__wt_off_page(page, ikey))
			cell = WT_PAGE_REF_OFFSET(page, ikey->cell_offset);
		else {
			cell = (WT_CELL *)ikey;
			ikey = NULL;
		}
		__wt_cell_unpack(cell, kpack);

		/* Unpack the on-page value cell, and look for an update. */
		if ((val_cell = __wt_row_leaf_value(page, rip)) == NULL)
			vpack = NULL;
		else {
			vpack = &_vpack;
			__wt_cell_unpack(val_cell, vpack);
		}
		WT_ERR(__rec_txn_read(session, r, NULL, rip, vpack, &upd));

		/* Build value cell. */
		dictionary = 0;
		if (upd == NULL) {
			/*
			 * When the page was read into memory, there may not
			 * have been a value item.
			 *
			 * If there was a value item, check if it's a dictionary
			 * cell (a copy of another item on the page).  If it's a
			 * copy, we have to create a new value item as the old
			 * item might have been discarded from the page.
			 */
			if (vpack == NULL) {
				val->buf.data = NULL;
				val->cell_len = val->len = val->buf.size = 0;
			} else if (vpack->raw == WT_CELL_VALUE_COPY) {
				/* If the item is Huffman encoded, decode it. */
				if (btree->huffman_value == NULL) {
					p = vpack->data;
					size = vpack->size;
				} else {
					WT_ERR(__wt_huffman_decode(session,
					    btree->huffman_value,
					    vpack->data, vpack->size,
					    tmpval));
					p = tmpval->data;
					size = tmpval->size;
				}
				WT_ERR(__rec_cell_build_val(
				    session, r, p, size, (uint64_t)0));
				dictionary = 1;
			} else if (vpack->raw == WT_CELL_VALUE_OVFL_RM) {
				/*
				 * If doing update save and restore, there's an
				 * update that's not globally visible, and the
				 * underlying value is a removed overflow value,
				 * we end up here.
				 *
				 * When the update save/restore code noticed the
				 * removed overflow value, it appended a copy of
				 * the cached, original overflow value to the
				 * update list being saved (ensuring the on-page
				 * item will never be accessed after the page is
				 * re-instantiated), then returned a NULL update
				 * to us.
				 *
				 * Assert the case: if we remove an underlying
				 * overflow object, checkpoint reconciliation
				 * should never see it again, there should be a
				 * visible update in the way.
				 *
				 * Write a placeholder record.
				 */
				 WT_ASSERT(session,
				     F_ISSET(r, WT_SKIP_UPDATE_RESTORE));

				WT_ERR(__rec_cell_build_val(
				    session, r, "@", 1, (uint64_t)0));
			} else {
				val->buf.data = val_cell;
				val->buf.size = __wt_cell_total_len(vpack);
				val->cell_len = 0;
				val->len = val->buf.size;

				/* Track if page has overflow items. */
				if (vpack->ovfl)
					r->ovfl_items = 1;
			}
		} else {
			/*
			 * If the original value was an overflow and we've not
			 * already done so, discard it.  One complication: we
			 * must cache a copy before discarding the on-disk
			 * version if there's a transaction in the system that
			 * might read the original value.
			 */
			if (vpack != NULL &&
			    vpack->ovfl && vpack->raw != WT_CELL_VALUE_OVFL_RM)
				WT_ERR(
				    __wt_ovfl_cache(session, page, rip, vpack));

			/* If this key/value pair was deleted, we're done. */
			if (WT_UPDATE_DELETED_ISSET(upd)) {
				/*
				 * Overflow keys referencing discarded values
				 * are no longer useful, discard the backing
				 * blocks.  Don't worry about reuse, reusing
				 * keys from a row-store page reconciliation
				 * seems unlikely enough to ignore.
				 */
				if (kpack->ovfl &&
				    kpack->raw != WT_CELL_KEY_OVFL_RM) {
					/*
					 * Keys are part of the name-space, we
					 * can't remove them from the in-memory
					 * tree; if an overflow key was deleted
					 * without being instantiated (for
					 * example, cursor-based truncation, do
					 * it now.
					 */
					if (ikey == NULL)
						WT_ERR(__wt_row_leaf_key_work(
						    session,
						    page, rip, NULL, 1));

					WT_ERR(__wt_ovfl_discard_add(
					    session, page, kpack->cell));
				}

				/*
				 * We aren't actually creating the key so we
				 * can't use bytes from this key to provide
				 * prefix information for a subsequent key.
				 */
				tmpkey->size = 0;

				/* Proceed with appended key/value pairs. */
				goto leaf_insert;
			}

			/*
			 * If no value, nothing needs to be copied.  Otherwise,
			 * build the value's WT_CELL chunk from the most recent
			 * update value.
			 */
			if (upd->size == 0) {
				val->buf.data = NULL;
				val->cell_len = val->len = val->buf.size = 0;
			} else {
				WT_ERR(__rec_cell_build_val(session, r,
				    WT_UPDATE_DATA(upd), upd->size,
				    (uint64_t)0));
				dictionary = 1;
			}
		}

		/*
		 * If the key is an overflow key, check to see if the backing
		 * overflow key blocks have been freed, we have to build a new
		 * key.
		 */
		onpage_ovfl = kpack->ovfl;
		if (onpage_ovfl && kpack->raw == WT_CELL_KEY_OVFL_RM) {
			onpage_ovfl = 0;
			WT_ASSERT(session, ikey != NULL);
		}

		/*
		 * Build key cell.
		 */
		if (onpage_ovfl) {
			key->buf.data = cell;
			key->buf.size = __wt_cell_total_len(kpack);
			key->cell_len = 0;
			key->len = key->buf.size;
			ovfl_key = 1;

			/*
			 * We aren't creating a key so we can't use this key as
			 * a prefix for a subsequent key.
			 */
			tmpkey->size = 0;

			/* Track if page has overflow items. */
			r->ovfl_items = 1;
		} else {
			/*
			 * Use an already instantiated key, or
			 * Use the key from the disk image, or
			 * Build a key from a previous key, or
			 * Instantiate the key from scratch.
			 */
			if (ikey != NULL) {
				tmpkey->data = WT_IKEY_DATA(ikey);
				tmpkey->size = ikey->size;
			} else if (btree->huffman_key == NULL &&
			    kpack->type == WT_CELL_KEY && kpack->prefix == 0) {
				tmpkey->data = kpack->data;
				tmpkey->size = kpack->size;
			} else if (btree->huffman_key == NULL &&
			    kpack->type == WT_CELL_KEY &&
			    tmpkey->size >= kpack->prefix) {
				/*
				 * The previous clause checked for a prefix of
				 * zero, which means the temporary buffer must
				 * have a non-zero size, and it references a
				 * valid key.
				 */
				WT_ASSERT(session, tmpkey->size != 0);

				/*
				 * If we previously built a prefix-compressed
				 * key in the temporary buffer, WT_ITEM->data
				 * will be the same as WT_ITEM->mem: grow the
				 * buffer and copy the suffix into place.
				 *
				 * If we previously pointed the temporary buffer
				 * at an in-memory or on-page key, WT_ITEM->data
				 * will not be the same as WT_ITEM->mem: grow
				 * the buffer, copy the prefix into place, reset
				 * the data field to point to the buffer memory,
				 * then copy the suffix into place.
				 */
				WT_ERR(__wt_buf_grow(session,
				    tmpkey, kpack->prefix + kpack->size));
				if (tmpkey->data != tmpkey->mem) {
					memcpy(tmpkey->mem,
					    tmpkey->data, kpack->prefix);
					tmpkey->data = tmpkey->mem;
				}
				memcpy((uint8_t *)tmpkey->mem + kpack->prefix,
				    kpack->data, kpack->size);
				tmpkey->size = kpack->prefix + kpack->size;
			} else
				WT_ERR(__wt_row_leaf_key_copy(
				    session, page, rip, tmpkey));

			WT_ERR(__rec_cell_build_leaf_key(session, r,
			    tmpkey->data, tmpkey->size, &ovfl_key));
		}

		/* Boundary: split or write the page. */
		while (key->len + val->len > r->space_avail) {
			if (r->raw_compression) {
				WT_ERR(__rec_split_raw(session, r));
				continue;
			}

			/*
			 * In one path above, we copied the key from the page
			 * rather than building the actual key.  In that case,
			 * we have to build the actual key now because we are
			 * about to promote it.
			 */
			if (onpage_ovfl) {
				WT_ERR(__wt_dsk_cell_data_ref(
				    session, WT_PAGE_ROW_LEAF, kpack, r->cur));
				onpage_ovfl = 0;
			}
			WT_ERR(__rec_split(session, r));

			/*
			 * Turn off prefix compression until a full key written
			 * to the new page, and (unless we're already working
			 * with an overflow key), rebuild the key without prefix
			 * compression.
			 */
			if (r->key_pfx_compress_conf) {
				r->key_pfx_compress = 0;
				if (!ovfl_key)
					WT_ERR(__rec_cell_build_leaf_key(
					    session, r, NULL, 0, &ovfl_key));
			}
		}

		/* Copy the key/value pair onto the page. */
		__rec_copy_incr(session, r, key);
		if (val->len == 0)
			r->any_empty_value = 1;
		else {
			r->all_empty_value = 0;
			if (dictionary && btree->dictionary)
				WT_ERR(__rec_dict_replace(session, r, 0, val));
			__rec_copy_incr(session, r, val);
		}

		/* Update compression state. */
		__rec_key_state_update(r, ovfl_key);

leaf_insert:	/* Write any K/V pairs inserted into the page after this key. */
		if ((ins = WT_SKIP_FIRST(WT_ROW_INSERT(page, rip))) != NULL)
		    WT_ERR(__rec_row_leaf_insert(session, r, ins));
	}

	/* Write the remnant page. */
	ret = __rec_split_finish(session, r);

err:	__wt_scr_free(&tmpkey);
	__wt_scr_free(&tmpval);
	return (ret);
}

/*
 * __rec_row_leaf_insert --
 *	Walk an insert chain, writing K/V pairs.
 */
static int
__rec_row_leaf_insert(WT_SESSION_IMPL *session, WT_RECONCILE *r, WT_INSERT *ins)
{
	WT_BTREE *btree;
	WT_KV *key, *val;
	WT_UPDATE *upd;
	int ovfl_key;

	btree = S2BT(session);

	key = &r->k;
	val = &r->v;

	for (; ins != NULL; ins = WT_SKIP_NEXT(ins)) {
		/* Look for an update. */
		WT_RET(__rec_txn_read(session, r, ins, NULL, NULL, &upd));
		if (upd == NULL || WT_UPDATE_DELETED_ISSET(upd))
			continue;

		if (upd->size == 0)			/* Build value cell. */
			val->len = 0;
		else
			WT_RET(__rec_cell_build_val(session, r,
			    WT_UPDATE_DATA(upd), upd->size, (uint64_t)0));

							/* Build key cell. */
		WT_RET(__rec_cell_build_leaf_key(session, r,
		    WT_INSERT_KEY(ins), WT_INSERT_KEY_SIZE(ins), &ovfl_key));

		/* Boundary: split or write the page. */
		while (key->len + val->len > r->space_avail) {
			if (r->raw_compression) {
				WT_RET(__rec_split_raw(session, r));
				continue;
			}
			WT_RET(__rec_split(session, r));

			/*
			 * Turn off prefix compression until a full key written
			 * to the new page, and (unless we're already working
			 * with an overflow key), rebuild the key without prefix
			 * compression.
			 */
			if (r->key_pfx_compress_conf) {
				r->key_pfx_compress = 0;
				if (!ovfl_key)
					WT_RET(__rec_cell_build_leaf_key(
					    session, r, NULL, 0, &ovfl_key));
			}
		}

		/* Copy the key/value pair onto the page. */
		__rec_copy_incr(session, r, key);
		if (val->len == 0)
			r->any_empty_value = 1;
		else {
			r->all_empty_value = 0;
			if (btree->dictionary)
				WT_RET(__rec_dict_replace(session, r, 0, val));
			__rec_copy_incr(session, r, val);
		}

		/* Update compression state. */
		__rec_key_state_update(r, ovfl_key);
	}

	return (0);
}

/*
 * __rec_split_discard --
 *	Discard the pages resulting from a previous split.
 */
static int
__rec_split_discard(WT_SESSION_IMPL *session, WT_PAGE *page)
{
	WT_BM *bm;
	WT_DECL_RET;
	WT_PAGE_MODIFY *mod;
	WT_MULTI *multi;
	uint32_t i;

	bm = S2BT(session)->bm;
	mod = page->modify;

	/*
	 * A page that split is being reconciled for the second, or subsequent
	 * time; discard underlying block space used in the last reconciliation.
	 */
	for (multi = mod->u.m.multi,
	    i = 0; i < mod->u.m.multi_entries; ++multi, ++i) {
		if (multi->skip == NULL && !multi->reuse) {
			WT_RET(bm->free(
			    bm, session, multi->addr.addr, multi->addr.size));
			__wt_free(session, multi->addr.addr);
		}
		switch (page->type) {
		case WT_PAGE_ROW_INT:
		case WT_PAGE_ROW_LEAF:
			__wt_free(session, mod->u.m.multi[i].key.ikey);
			break;
		}
	}
	__wt_free(session, mod->u.m.multi);
	mod->u.m.multi_entries = 0;
	__wt_cache_page_inmem_decr(session, page, mod->u.m.multi_size);
	mod->u.m.multi_size = 0;

	/*
	 * This routine would be trivial, and only walk a single page freeing
	 * any blocks written to support the split, except for root splits.
	 * In the case of root splits, we have to cope with multiple pages in
	 * a linked list, and we also have to discard overflow items written
	 * for the page.
	 */
	if (mod->root_split != NULL) {
		WT_RET(__rec_split_discard(session, mod->root_split));
		WT_RET(__wt_ovfl_track_wrapup(session, mod->root_split));
		__wt_page_out(session, &mod->root_split);
	}
	return (ret);
}

/*
 * __rec_write_wrapup --
 *	Finish the reconciliation.
 */
static int
__rec_write_wrapup(WT_SESSION_IMPL *session, WT_RECONCILE *r, WT_PAGE *page)
{
	WT_BM *bm;
	WT_BOUNDARY *bnd;
	WT_BTREE *btree;
	WT_PAGE_MODIFY *mod;
	WT_REF *ref;
	size_t addr_size;
	const uint8_t *addr;

	btree = S2BT(session);
	bm = btree->bm;
	mod = page->modify;

	/*
	 * This page may have previously been reconciled, and that information
	 * is now about to be replaced.  Make sure it's discarded at some point,
	 * and clear the underlying modification information, we're creating a
	 * new reality.
	 */
	switch (F_ISSET(mod, WT_PM_REC_MASK)) {
	case 0:	/*
		 * The page has never been reconciled before, free the original
		 * address blocks (if any).  The "if any" is for empty trees
		 * created when a new tree is opened or previously deleted pages
		 * instantiated in memory.
		 *
		 * The exception is root pages are never tracked or free'd, they
		 * are checkpoints, and must be explicitly dropped.
		 */
		if (WT_PAGE_IS_ROOT(page))
			break;

		ref = __wt_page_ref(session, page);
		if (ref->addr != NULL) {
			/*
			 * Free the page and clear the address (so we don't free
			 * it twice).
			 */
			WT_RET(__wt_ref_info(session,
			    page->parent, ref, &addr, &addr_size, NULL));
			WT_RET(bm->free(bm, session, addr, addr_size));
			if (__wt_off_page(page->parent, ref->addr)) {
				__wt_free(
				    session, ((WT_ADDR *)ref->addr)->addr);
				__wt_free(session, ref->addr);
			}
			ref->addr = NULL;
		}
		break;
	case WT_PM_REC_EMPTY:				/* Page deleted */
		break;
	case WT_PM_REC_MULTIBLOCK:			/* Multiple blocks */
		/*
		 * Discard the multiple replacement blocks.
		 */
		WT_RET(__rec_split_discard(session, page));
		break;
	case WT_PM_REC_REPLACE:				/* 1-for-1 page swap */
		/*
		 * Discard the replacement leaf page's blocks.
		 *
		 * The exception is root pages are never tracked or free'd, they
		 * are checkpoints, and must be explicitly dropped.
		 */
		if (!WT_PAGE_IS_ROOT(page))
			WT_RET(bm->free(bm, session,
			    mod->u.replace.addr, mod->u.replace.size));

		/* Discard the replacement page's address. */
		__wt_free(session, mod->u.replace.addr);
		mod->u.replace.size = 0;
		break;
	WT_ILLEGAL_VALUE(session);
	}
	F_CLR(mod, WT_PM_REC_MASK);

	/*
	 * Wrap up overflow tracking.  If we are about to create a checkpoint,
	 * the system must be entirely consistent at that point (the underlying
	 * block manager is presumably going to do some action to resolve the
	 * list of allocated/free/whatever blocks that are associated with the
	 * checkpoint).
	 */
	WT_RET(__wt_ovfl_track_wrapup(session, page));

	switch (r->bnd_next) {
	case 0:						/* Page delete */
		WT_VERBOSE_RET(session, reconcile, "page %p empty", page);
		WT_STAT_FAST_DATA_INCR(session, rec_page_delete);

		/* If this is the root page, we need to create a sync point. */
		if (WT_PAGE_IS_ROOT(page))
			WT_RET(
			    bm->checkpoint(bm, session, NULL, btree->ckpt, 0));

		/*
		 * If the page was empty, we want to discard it from the tree
		 * by discarding the parent's key when evicting the parent.
		 * Mark the page as deleted, then return success, leaving the
		 * page in memory.  If the page is subsequently modified, that
		 * is OK, we'll just reconcile it again.
		 */
		F_SET(mod, WT_PM_REC_EMPTY);
		break;
	case 1:						/* 1-for-1 page swap */
		/*
		 * Because WiredTiger's pages grow without splitting, we're
		 * replacing a single page with another single page most of
		 * the time.
		 *
		 * We should not be saving/restoring changes for this page in
		 * this case, we should have returned failure before writing
		 * any blocks.
		 */
		bnd = &r->bnd[0];
		WT_ASSERT(session, bnd->skip == NULL);

		/*
		 * If this is a root page, then we don't have an address and we
		 * have to create a sync point.  The address was cleared when
		 * we were about to write the buffer so we know what to do here.
		 */
		if (bnd->addr.addr == NULL)
			WT_RET(__wt_bt_write(session,
			    &r->dsk, NULL, NULL, 1, bnd->already_compressed));
		else {
			mod->u.replace = bnd->addr;
			bnd->addr.addr = NULL;
		}

		F_SET(mod, WT_PM_REC_REPLACE);
		break;
	default:					/* Page split */
		WT_VERBOSE_RET(session, reconcile,
		    "page %p reconciled into %" PRIu32 " pages",
		    page, r->bnd_next);

		switch (page->type) {
		case WT_PAGE_COL_INT:
		case WT_PAGE_ROW_INT:
			WT_STAT_FAST_DATA_INCR(
			    session, rec_multiblock_internal);
			break;
		case WT_PAGE_COL_FIX:
		case WT_PAGE_COL_VAR:
		case WT_PAGE_ROW_LEAF:
			WT_STAT_FAST_DATA_INCR(session, rec_multiblock_leaf);
			break;
		WT_ILLEGAL_VALUE(session);
		}

		/*
		 * Display the actual split keys: not turned on because it's a
		 * lot of output and not generally useful.
		 */
		if (0 && WT_VERBOSE_ISSET(session, split)) {
			WT_DECL_ITEM(tkey);
			WT_DECL_RET;
			uint32_t i;

			if (page->type == WT_PAGE_ROW_INT ||
			    page->type == WT_PAGE_ROW_LEAF)
				WT_RET(__wt_scr_alloc(session, 0, &tkey));
			for (bnd = r->bnd, i = 0; i < r->bnd_next; ++bnd, ++i)
				switch (page->type) {
				case WT_PAGE_ROW_INT:
				case WT_PAGE_ROW_LEAF:
					WT_ERR(__wt_buf_set_printable(
					    session, tkey,
					    bnd->key.data, bnd->key.size));
					WT_VERBOSE_ERR(session, split,
					    "split: starting key "
					    "%.*s",
					    (int)tkey->size,
					    (const char *)tkey->data);
					break;
				case WT_PAGE_COL_FIX:
				case WT_PAGE_COL_INT:
				case WT_PAGE_COL_VAR:
					WT_VERBOSE_ERR(session, split,
					    "split: starting recno %" PRIu64,
					    bnd->recno);
					break;
				WT_ILLEGAL_VALUE_ERR(session);
				}
err:			__wt_scr_free(&tkey);
			WT_RET(ret);
		}

		if (r->bnd_next > r->bnd_next_max) {
			r->bnd_next_max = r->bnd_next;
			WT_STAT_FAST_DATA_SET(
			    session, rec_multiblock_max, r->bnd_next_max);
		}

		switch (page->type) {
		case WT_PAGE_ROW_INT:
		case WT_PAGE_ROW_LEAF:
			WT_RET(__rec_split_row(session, r, page));
			break;
		case WT_PAGE_COL_INT:
		case WT_PAGE_COL_FIX:
		case WT_PAGE_COL_VAR:
			WT_RET(__rec_split_col(session, r, page));
			break;
		WT_ILLEGAL_VALUE(session);
		}
		F_SET(mod, WT_PM_REC_MULTIBLOCK);
		break;
	}

	/*
	 * If updates were skipped, the tree isn't clean.  The checkpoint call
	 * cleared the tree's modified value before calling the eviction thread,
	 * so we must explicitly reset the tree's modified flag.  We insert a
	 * barrier after the change for clarity (the requirement is the value
	 * be set before a subsequent checkpoint reads it, and because the
	 * current checkpoint is waiting on this reconciliation to complete,
	 * there's no risk of that happening).
	 */
	if (r->leave_dirty) {
		/*
		 * In some cases (for example, when closing a file), there had
		 * better not be any updates we can't write.
		 */
		if (F_ISSET(r, WT_SKIP_UPDATE_ERR))
			WT_PANIC_RETX(session,
			    "reconciliation illegally skipped an update");

		btree->modified = 1;
		WT_FULL_BARRIER();
	}

	/*
	 * If no updates were skipped, we have a new maximum transaction written
	 * for the page (used to decide if a clean page can be evicted).  The
	 * page only might be clean; if the write generation is unchanged since
	 * reconciliation started, clear it and update cache dirty statistics,
	 * if the write generation changed, then the page has been written since
	 * we started reconciliation, it cannot be discarded.
	 */
	if (!r->leave_dirty) {
		mod->rec_max_txn = r->max_txn;

		if (WT_ATOMIC_CAS(mod->write_gen, r->orig_write_gen, 0))
			__wt_cache_dirty_decr(session, page);
	}

	return (0);
}

/*
 * __rec_write_wrapup_err --
 *	Finish the reconciliation on error.
 */
static int
__rec_write_wrapup_err(WT_SESSION_IMPL *session, WT_RECONCILE *r, WT_PAGE *page)
{
	WT_BM *bm;
	WT_BOUNDARY *bnd;
	WT_DECL_RET;
	uint32_t i;

	bm = S2BT(session)->bm;

	/*
	 * On error, discard pages we've written, they're unreferenced by the
	 * tree.  This is not a question of correctness, we're avoiding block
	 * leaks.
	 */
	WT_TRET(__wt_ovfl_track_wrapup_err(session, page));
	for (bnd = r->bnd, i = 0; i < r->bnd_next; ++bnd, ++i)
		if (bnd->addr.addr != NULL) {
			WT_TRET(bm->free(
			    bm, session, bnd->addr.addr, bnd->addr.size));
			__wt_free(session, bnd->addr.addr);
		}
	return (ret);
}

/*
 * __rec_split_row --
 *	Split a row-store page into a set of replacement blocks.
 */
static int
__rec_split_row(WT_SESSION_IMPL *session, WT_RECONCILE *r, WT_PAGE *page)
{
	WT_BOUNDARY *bnd;
	WT_MULTI *multi;
	WT_PAGE_MODIFY *mod;
	WT_REF *ref;
	uint32_t i;
	size_t incr, size;
	void *p;

	mod = page->modify;

	/* We never set the first page's key, grab it from the original page. */
	if (WT_PAGE_IS_ROOT(page))
		WT_RET(__wt_buf_set(session, &r->bnd[0].key, "", 1));
	else {
		ref = __wt_page_ref(session, page);
		__wt_ref_key(page->parent, ref, &p, &size);
		WT_RET(__wt_buf_set(session, &r->bnd[0].key, p, size));
	}

	/* Allocate, then initialize the array of replacement blocks. */
	WT_RET(__wt_calloc(
	    session, r->bnd_next, sizeof(WT_MULTI), &mod->u.m.multi));
	incr = r->bnd_next * sizeof(WT_MULTI);

	for (multi = mod->u.m.multi,
	    bnd = r->bnd, i = 0; i < r->bnd_next; ++multi, ++bnd, ++i) {
		WT_RET(__wt_row_ikey(session, 0,
		    bnd->key.data, bnd->key.size, &multi->key.ikey));
		incr += sizeof(WT_IKEY) + bnd->key.size;

		if (bnd->skip == NULL) {
			multi->addr = bnd->addr;
			bnd->addr.addr = NULL;
			incr += sizeof(WT_ADDR) + multi->addr.size;

			multi->size = bnd->size;
			multi->cksum = bnd->cksum;
			multi->reuse = 0;
		} else {
			multi->skip = bnd->skip;
			multi->skip_entries = bnd->skip_next;
			bnd->skip = NULL;
			multi->skip_dsk = bnd->dsk;
			bnd->dsk = NULL;
		}
	}

	__wt_cache_page_inmem_incr(session, page, incr);
	mod->u.m.multi_entries = r->bnd_next;
	mod->u.m.multi_size = incr;

	return (0);
}

/*
 * __rec_split_col --
 *	Split a column-store page into a set of replacement blocks.
 */
static int
__rec_split_col(WT_SESSION_IMPL *session, WT_RECONCILE *r, WT_PAGE *page)
{
	WT_BOUNDARY *bnd;
	WT_MULTI *multi;
	WT_PAGE_MODIFY *mod;
	size_t incr;
	uint32_t i;

	mod = page->modify;

	/* Allocate, then initialize the array of replacement blocks. */
	WT_RET(__wt_calloc(
	    session, r->bnd_next, sizeof(WT_MULTI), &mod->u.m.multi));
	incr = r->bnd_next * sizeof(WT_MULTI);

	for (multi = mod->u.m.multi,
	    bnd = r->bnd, i = 0; i < r->bnd_next; ++multi, ++bnd, ++i) {
		multi->key.recno = bnd->recno;

		if (bnd->skip == NULL) {
			multi->addr = bnd->addr;
			bnd->addr.addr = NULL;
			incr += sizeof(WT_ADDR) + multi->addr.size;

			multi->size = bnd->size;
			multi->cksum = bnd->cksum;
			multi->reuse = 0;
		} else {
			multi->skip = bnd->skip;
			multi->skip_entries = bnd->skip_next;
			bnd->skip = NULL;
			multi->skip_dsk = bnd->dsk;
			bnd->dsk = NULL;
		}
	}

	__wt_cache_page_inmem_incr(session, page, incr);
	mod->u.m.multi_entries = r->bnd_next;
	mod->u.m.multi_size = incr;

	return (0);
}

/*
 * __rec_cell_build_int_key --
 *	Process a key and return a WT_CELL structure and byte string to be
 * stored on a row-store internal page.
 */
static int
__rec_cell_build_int_key(WT_SESSION_IMPL *session,
    WT_RECONCILE *r, const void *data, size_t size, int *is_ovflp)
{
	WT_BTREE *btree;
	WT_KV *key;

	*is_ovflp = 0;

	btree = S2BT(session);

	key = &r->k;

	/* Copy the bytes into the "current" and key buffers. */
	WT_RET(__wt_buf_set(session, r->cur, data, size));
	WT_RET(__wt_buf_set(session, &key->buf, data, size));

	/* Create an overflow object if the data won't fit. */
	if (size > btree->maxintlitem) {
		WT_STAT_FAST_DATA_INCR(session, rec_overflow_key_internal);

		*is_ovflp = 1;
		return (__rec_cell_build_ovfl(
		    session, r, key, WT_CELL_KEY_OVFL, (uint64_t)0));
	}

	key->cell_len = __wt_cell_pack_int_key(&key->cell, key->buf.size);
	key->len = key->cell_len + key->buf.size;

	return (0);
}

/*
 * __rec_cell_build_leaf_key --
 *	Process a key and return a WT_CELL structure and byte string to be
 * stored on a row-store leaf page.
 */
static int
__rec_cell_build_leaf_key(WT_SESSION_IMPL *session,
    WT_RECONCILE *r, const void *data, size_t size, int *is_ovflp)
{
	WT_BTREE *btree;
	WT_KV *key;
	size_t pfx_max;
	uint8_t pfx;
	const uint8_t *a, *b;

	*is_ovflp = 0;

	btree = S2BT(session);

	key = &r->k;

	pfx = 0;
	if (data == NULL)
		/*
		 * When data is NULL, our caller has a prefix compressed key
		 * they can't use (probably because they just crossed a split
		 * point).  Use the full key saved when last called, instead.
		 */
		WT_RET(__wt_buf_set(
		    session, &key->buf, r->cur->data, r->cur->size));
	else {
		/*
		 * Save a copy of the key for later reference: we use the full
		 * key for prefix-compression comparisons, and if we are, for
		 * any reason, unable to use the compressed key we generate.
		 */
		WT_RET(__wt_buf_set(session, r->cur, data, size));

		/*
		 * Do prefix compression on the key.  We know by definition the
		 * previous key sorts before the current key, which means the
		 * keys must differ and we just need to compare up to the
		 * shorter of the two keys.
		 */
		if (r->key_pfx_compress) {
			/*
			 * We can't compress out more than 256 bytes, limit the
			 * comparison to that.
			 */
			pfx_max = UINT8_MAX;
			if (size < pfx_max)
				pfx_max = size;
			if (r->last->size < pfx_max)
				pfx_max = r->last->size;
			for (a = data, b = r->last->data; pfx < pfx_max; ++pfx)
				if (*a++ != *b++)
					break;

			/*
			 * Prefix compression may cost us CPU and memory when
			 * the page is re-loaded, don't do it unless there's
			 * reasonable gain.
			 */
			if (pfx < btree->prefix_compression_min)
				pfx = 0;
			else
				WT_STAT_FAST_DATA_INCRV(
				    session, rec_prefix_compression, pfx);
		}

		/* Copy the non-prefix bytes into the key buffer. */
		WT_RET(__wt_buf_set(
		    session, &key->buf, (uint8_t *)data + pfx, size - pfx));
	}

	/* Optionally compress the key using the Huffman engine. */
	if (btree->huffman_key != NULL)
		WT_RET(__wt_huffman_encode(session, btree->huffman_key,
		    key->buf.data, (uint32_t)key->buf.size, &key->buf));

	/* Create an overflow object if the data won't fit. */
	if (key->buf.size > btree->maxleafitem) {
		/*
		 * Overflow objects aren't prefix compressed -- rebuild any
		 * object that was prefix compressed.
		 */
		if (pfx == 0) {
			WT_STAT_FAST_DATA_INCR(session, rec_overflow_key_leaf);

			*is_ovflp = 1;
			return (__rec_cell_build_ovfl(
			    session, r, key, WT_CELL_KEY_OVFL, (uint64_t)0));
		}
		return (
		    __rec_cell_build_leaf_key(session, r, NULL, 0, is_ovflp));
	}

	key->cell_len = __wt_cell_pack_leaf_key(&key->cell, pfx, key->buf.size);
	key->len = key->cell_len + key->buf.size;

	return (0);
}

/*
 * __rec_cell_build_addr --
 *	Process an address reference and return a cell structure to be stored
 * on the page.
 */
static void
__rec_cell_build_addr(WT_RECONCILE *r,
    const void *addr, size_t size, u_int cell_type, uint64_t recno)
{
	WT_KV *val;

	val = &r->v;

	/*
	 * We don't check the address size because we can't store an address on
	 * an overflow page: if the address won't fit, the overflow page's
	 * address won't fit either.  This possibility must be handled by Btree
	 * configuration, we have to disallow internal page sizes that are too
	 * small with respect to the largest address cookie the underlying block
	 * manager might return.
	 */

	/*
	 * We don't copy the data into the buffer, it's not necessary; just
	 * re-point the buffer's data/length fields.
	 */
	val->buf.data = addr;
	val->buf.size = size;
	val->cell_len =
	    __wt_cell_pack_addr(&val->cell, cell_type, recno, val->buf.size);
	val->len = val->cell_len + val->buf.size;
}

/*
 * __rec_cell_build_val --
 *	Process a data item and return a WT_CELL structure and byte string to
 * be stored on the page.
 */
static int
__rec_cell_build_val(WT_SESSION_IMPL *session,
    WT_RECONCILE *r, const void *data, size_t size, uint64_t rle)
{
	WT_BTREE *btree;
	WT_KV *val;

	btree = S2BT(session);

	val = &r->v;

	/*
	 * We don't copy the data into the buffer, it's not necessary; just
	 * re-point the buffer's data/length fields.
	 */
	val->buf.data = data;
	val->buf.size = size;

	/* Handle zero-length cells quickly. */
	if (size != 0) {
		/* Optionally compress the data using the Huffman engine. */
		if (btree->huffman_value != NULL)
			WT_RET(__wt_huffman_encode(
			    session, btree->huffman_value,
			    val->buf.data, (uint32_t)val->buf.size, &val->buf));

		/* Create an overflow object if the data won't fit. */
		if (val->buf.size > btree->maxleafitem) {
			WT_STAT_FAST_DATA_INCR(session, rec_overflow_value);

			return (__rec_cell_build_ovfl(
			    session, r, val, WT_CELL_VALUE_OVFL, rle));
		}
	}
	val->cell_len = __wt_cell_pack_data(&val->cell, rle, val->buf.size);
	val->len = val->cell_len + val->buf.size;

	return (0);
}

/*
 * __rec_cell_build_ovfl --
 *	Store overflow items in the file, returning the address cookie.
 */
static int
__rec_cell_build_ovfl(WT_SESSION_IMPL *session,
    WT_RECONCILE *r, WT_KV *kv, uint8_t type, uint64_t rle)
{
	WT_BM *bm;
	WT_BTREE *btree;
	WT_DECL_ITEM(tmp);
	WT_DECL_RET;
	WT_PAGE *page;
	WT_PAGE_HEADER *dsk;
	size_t size;
	uint8_t *addr, buf[WT_BTREE_MAX_ADDR_COOKIE];

	btree = S2BT(session);
	bm = btree->bm;
	page = r->page;

	/* Track if page has overflow items. */
	r->ovfl_items = 1;

	/*
	 * See if this overflow record has already been written and reuse it if
	 * possible.  Else, write a new overflow record.
	 */
	if (!__wt_ovfl_reuse_search(session, page,
	    &addr, &size, kv->buf.data, kv->buf.size)) {
		/* Allocate a buffer big enough to write the overflow record. */
		size = kv->buf.size;
		WT_RET(bm->write_size(bm, session, &size));
		WT_RET(__wt_scr_alloc(session, size, &tmp));

		/* Initialize the buffer: disk header and overflow record. */
		dsk = tmp->mem;
		memset(dsk, 0, WT_PAGE_HEADER_SIZE);
		dsk->type = WT_PAGE_OVFL;
		dsk->u.datalen = (uint32_t)kv->buf.size;
		memcpy(WT_PAGE_HEADER_BYTE(btree, dsk),
		    kv->buf.data, kv->buf.size);
		dsk->mem_size = tmp->size =
		    WT_PAGE_HEADER_BYTE_SIZE(btree) + (uint32_t)kv->buf.size;

		/* Write the buffer. */
		addr = buf;
		WT_ERR(__wt_bt_write(session, tmp, addr, &size, 0, 0));

		/*
		 * Track the overflow record (unless it's a bulk load, which
		 * by definition won't ever reuse a record.
		 */
		if (!r->bulk_load)
			WT_ERR(__wt_ovfl_reuse_add(session, page,
			    addr, size, kv->buf.data, kv->buf.size));
	}

	/* Set the callers K/V to reference the overflow record's address. */
	WT_ERR(__wt_buf_set(session, &kv->buf, addr, size));

	/* Build the cell and return. */
	kv->cell_len = __wt_cell_pack_ovfl(&kv->cell, type, rle, kv->buf.size);
	kv->len = kv->cell_len + kv->buf.size;

err:	__wt_scr_free(&tmp);
	return (ret);
}

/*
 * The dictionary --
 *	The rest of this file is support for dictionaries.
 *
 * It's difficult to write generic skiplist functions without turning a single
 * memory allocation into two, or requiring a function call instead of a simple
 * comparison.  Fortunately, skiplists are relatively simple things and we can
 * include them in-place.  If you need generic skip-list functions to modify,
 * this set wouldn't be a bad place to start.
 *
 * __rec_dictionary_skip_search --
 *	Search a dictionary skiplist.
 */
static WT_DICTIONARY *
__rec_dictionary_skip_search(WT_DICTIONARY **head, uint64_t hash)
{
	WT_DICTIONARY **e;
	int i;

	/*
	 * Start at the highest skip level, then go as far as possible at each
	 * level before stepping down to the next.
	 */
	for (i = WT_SKIP_MAXDEPTH - 1, e = &head[i]; i >= 0;) {
		if (*e == NULL) {		/* Empty levels */
			--i;
			--e;
			continue;
		}

		/*
		 * Return any exact matches: we don't care in what search level
		 * we found a match.
		 */
		if ((*e)->hash == hash)		/* Exact match */
			return (*e);
		if ((*e)->hash > hash) {	/* Drop down a level */
			--i;
			--e;
		} else				/* Keep going at this level */
			e = &(*e)->next[i];
	}
	return (NULL);
}

/*
 * __rec_dictionary_skip_search_stack --
 *	Search a dictionary skiplist, returning an insert/remove stack.
 */
static void
__rec_dictionary_skip_search_stack(
    WT_DICTIONARY **head, WT_DICTIONARY ***stack, uint64_t hash)
{
	WT_DICTIONARY **e;
	int i;

	/*
	 * Start at the highest skip level, then go as far as possible at each
	 * level before stepping down to the next.
	 */
	for (i = WT_SKIP_MAXDEPTH - 1, e = &head[i]; i >= 0;)
		if (*e == NULL || (*e)->hash > hash)
			stack[i--] = e--;	/* Drop down a level */
		else
			e = &(*e)->next[i];	/* Keep going at this level */
}

/*
 * __rec_dictionary_skip_insert --
 *	Insert an entry into the dictionary skip-list.
 */
static void
__rec_dictionary_skip_insert(
    WT_DICTIONARY **head, WT_DICTIONARY *e, uint64_t hash)
{
	WT_DICTIONARY **stack[WT_SKIP_MAXDEPTH];
	u_int i;

	/* Insert the new entry into the skiplist. */
	__rec_dictionary_skip_search_stack(head, stack, hash);
	for (i = 0; i < e->depth; ++i) {
		e->next[i] = *stack[i];
		*stack[i] = e;
	}
}

/*
 * __rec_dictionary_init --
 *	Allocate and initialize the dictionary.
 */
static int
__rec_dictionary_init(WT_SESSION_IMPL *session, WT_RECONCILE *r, u_int slots)
{
	u_int depth, i;

	/* Free any previous dictionary. */
	__rec_dictionary_free(session, r);

	r->dictionary_slots = slots;
	WT_RET(__wt_calloc(session,
	    r->dictionary_slots, sizeof(WT_DICTIONARY *), &r->dictionary));
	for (i = 0; i < r->dictionary_slots; ++i) {
		depth = __wt_skip_choose_depth();
		WT_RET(__wt_calloc(session, 1,
		    sizeof(WT_DICTIONARY) + depth * sizeof(WT_DICTIONARY *),
		    &r->dictionary[i]));
		r->dictionary[i]->depth = depth;
	}
	return (0);
}

/*
 * __rec_dictionary_free --
 *	Free the dictionary.
 */
static void
__rec_dictionary_free(WT_SESSION_IMPL *session, WT_RECONCILE *r)
{
	u_int i;

	if (r->dictionary == NULL)
		return;

	/*
	 * We don't correct dictionary_slots when we fail during allocation,
	 * but that's OK, the value is either NULL or a memory reference to
	 * be free'd.
	 */
	for (i = 0; i < r->dictionary_slots; ++i)
		__wt_free(session, r->dictionary[i]);
	__wt_free(session, r->dictionary);
}

/*
 * __rec_dictionary_reset --
 *	Reset the dictionary when reconciliation restarts and when crossing a
 * page boundary (a potential split).
 */
static void
__rec_dictionary_reset(WT_RECONCILE *r)
{
	if (r->dictionary_slots) {
		r->dictionary_next = 0;
		memset(r->dictionary_head, 0, sizeof(r->dictionary_head));
	}
}

/*
 * __rec_dictionary_lookup --
 *	Check the dictionary for a matching value on this page.
 */
static int
__rec_dictionary_lookup(
    WT_SESSION_IMPL *session, WT_RECONCILE *r, WT_KV *val, WT_DICTIONARY **dpp)
{
	WT_DICTIONARY *dp, *next;
	uint64_t hash;
	int match;

	*dpp = NULL;

	/* Search the dictionary, and return any match we find. */
	hash = __wt_hash_fnv64(val->buf.data, val->buf.size);
	for (dp = __rec_dictionary_skip_search(r->dictionary_head, hash);
	    dp != NULL && dp->hash == hash; dp = dp->next[0]) {
		WT_RET(__wt_cell_pack_data_match(
		    dp->cell, &val->cell, val->buf.data, &match));
		if (match) {
			WT_STAT_FAST_DATA_INCR(session, rec_dictionary);
			*dpp = dp;
			return (0);
		}
	}

	/*
	 * We're not doing value replacement in the dictionary.  We stop adding
	 * new entries if we run out of empty dictionary slots (but continue to
	 * use the existing entries).  I can't think of any reason a leaf page
	 * value is more likely to be seen because it was seen more recently
	 * than some other value: if we find working sets where that's not the
	 * case, it shouldn't be too difficult to maintain a pointer which is
	 * the next dictionary slot to re-use.
	 */
	if (r->dictionary_next >= r->dictionary_slots)
		return (0);

	/*
	 * Set the hash value, we'll add this entry into the dictionary when we
	 * write it into the page's disk image buffer (because that's when we
	 * know where on the page it will be written).
	 */
	next = r->dictionary[r->dictionary_next++];
	next->cell = NULL;		/* Not necessary, just cautious. */
	next->hash = hash;
	__rec_dictionary_skip_insert(r->dictionary_head, next, hash);
	*dpp = next;
	return (0);
}<|MERGE_RESOLUTION|>--- conflicted
+++ resolved
@@ -275,7 +275,7 @@
 	int tested_ref_state;		/* Debugging information */
 } WT_RECONCILE;
 
-static void __rec_bnd_init(WT_SESSION_IMPL *, WT_RECONCILE *, int);
+static void __rec_bnd_cleanup(WT_SESSION_IMPL *, WT_RECONCILE *, int);
 static void __rec_cell_build_addr(
 		WT_RECONCILE *, const void *, size_t, u_int, uint64_t);
 static int  __rec_cell_build_int_key(WT_SESSION_IMPL *,
@@ -413,6 +413,15 @@
 	/* Release the page lock if we're holding one. */
 	if (locked)
 		WT_PAGE_UNLOCK(session, page);
+
+	/*
+	 * Clean up the boundary structures: some workloads result in millions
+	 * of these structures, and if associated with some random session that
+	 * got roped into doing forced eviction, it won't be discarded for the
+	 * life of the session.
+	 */
+	__rec_bnd_cleanup(session, r, 0);
+
 	WT_RET(ret);
 
 	/*
@@ -530,30 +539,9 @@
 		F_SET(&r->dsk, WT_ITEM_ALIGNED);
 	}
 
-<<<<<<< HEAD
 	/* Remember the configuration. */
 	r->page = page;
 	r->flags = flags;
-=======
-	/*
-	 * Clean up any used boundary structures. It is worth short-circuiting
-	 * the traversal because sometimes the boundary list can grow to over
-	 * a million entries. The only field we really need to clear is
-	 * already_compressed, but let's be paranoid.
-	 */
-	if (r->bnd != NULL)
-		for (bnd = r->bnd, i = 0;
-		     i < r->bnd_entries && bnd->entries > 0; ++bnd, ++i) {
-			bnd->start = NULL;
-			bnd->recno = 0;
-			bnd->entries = 0;
-
-			WT_ASSERT(session, bnd->addr.addr == NULL);
-			bnd->addr.size = 0;
-			bnd->addr.type = 0;
-
-			/* Leave the key alone, it's space we re-use. */
->>>>>>> 50f59214
 
 	/* Track if the page can be marked clean. */
 	r->leave_dirty = 0;
@@ -581,9 +569,6 @@
 	/* Track empty values. */
 	r->all_empty_value = 1;
 	r->any_empty_value = 0;
-
-	/* Initialize the boundary information. */
-	__rec_bnd_init(session, r, 0);
 
 	/* The list of cached, skipped updates. */
 	r->skip_next = 0;
@@ -654,7 +639,7 @@
 	__wt_free(session, r->raw_offsets);
 	__wt_free(session, r->raw_recnos);
 
-	__rec_bnd_init(session, r, 1);
+	__rec_bnd_cleanup(session, r, 1);
 
 	__wt_free(session, r->skip);
 
@@ -680,11 +665,11 @@
 }
 
 /*
- * __rec_bnd_init --
- *	Initialize/cleanup the boundary structure information.
+ * __rec_bnd_cleanup --
+ *	Cleanup the boundary structure information.
  */
 static void
-__rec_bnd_init(WT_SESSION_IMPL *session, WT_RECONCILE *r, int destroy)
+__rec_bnd_cleanup(WT_SESSION_IMPL *session, WT_RECONCILE *r, int destroy)
 {
 	WT_BOUNDARY *bnd;
 	uint32_t i;
@@ -693,38 +678,45 @@
 		return;
 
 	/*
-	 * Clean up any pre-existing boundary structures: almost none of this
-	 * should be necessary (already_compressed is the notable exception),
-	 * but it's cheap.
-	 */
-	for (bnd = r->bnd, i = 0; i < r->bnd_entries; ++bnd, ++i) {
-		bnd->start = NULL;
-
-		bnd->recno = 0;
-		bnd->entries = 0;
-
-		WT_ASSERT(session, bnd->addr.addr == NULL);
-		bnd->addr.size = 0;
-		bnd->addr.type = 0;
-		bnd->size = bnd->cksum = 0;
-		__wt_free(session, bnd->dsk);
-
-		__wt_free(session, bnd->skip);
-		bnd->skip_next = 0;
-		bnd->skip_allocated = 0;
-
-		/*
-		 * Leave the key alone unless we're destroying the structures,
-		 * we reuse/grow that memory as necessary.
-		 */
-		if (destroy)
+	 * Destroy/re-initialize the boundary structures.  In the case of normal
+	 * cleanup, discard any memory we won't reuse after each reconciliation
+	 * completes.  In the case of destruction, discard everything.
+	 *
+	 * During some big-page evictions we have seen boundary arrays that have
+	 * millions of elements.  That should not be a normal event, but if the
+	 * memory is associated with a random session, it won't be discarded
+	 * until the session is closed.   If there are more than 1000 boundary
+	 * structure elements, destroy the boundary array and we'll start over.
+	 */
+	if (destroy || r->bnd_entries > 1000) {
+		for (bnd = r->bnd, i = 0; i < r->bnd_entries; ++bnd, ++i) {
+			__wt_free(session, bnd->addr.addr);
+			__wt_free(session, bnd->dsk);
+			__wt_free(session, bnd->skip);
 			__wt_buf_free(session, &bnd->key);
-
-		bnd->already_compressed = 0;
-	}
-
-	if (destroy)
+		}
 		__wt_free(session, r->bnd);
+		r->bnd_next = 0;
+		r->bnd_entries = r->bnd_allocated = 0;
+	} else
+		for (bnd = r->bnd, i = 0; i < r->bnd_next; ++bnd, ++i) {
+			bnd->start = NULL;
+			bnd->recno = 0;
+			bnd->entries = 0;
+			__wt_free(session, bnd->addr.addr);
+			bnd->addr.size = 0;
+			bnd->addr.type = 0;
+			bnd->cksum = 0;
+			__wt_free(session, bnd->dsk);
+			__wt_free(session, bnd->skip);
+			bnd->skip_next = 0;
+			bnd->skip_allocated = 0;
+			/*
+			 * Ignore the key, we re-use that memory during each
+			 * reconciliation.
+			 */
+			bnd->already_compressed = 0;
+		}
 }
 
 /*
