--- conflicted
+++ resolved
@@ -20,7 +20,7 @@
 	WT_ITEM insert_key;
 	int cmp, i;
 
-	btree = session->btree;
+	btree = S2BT(session);
 
 	/* If there's no insert chain to search, we're done. */
 	if ((ret_ins = WT_SKIP_LAST(inshead)) == NULL) {
@@ -29,11 +29,6 @@
 		return (0);
 	}
 
-<<<<<<< HEAD
-	btree = S2BT(session);
-
-=======
->>>>>>> 01d65d9b
 	/* Fast-path appends. */
 	insert_key.data = WT_INSERT_KEY(ret_ins);
 	insert_key.size = WT_INSERT_KEY_SIZE(ret_ins);
