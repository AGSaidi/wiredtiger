--- conflicted
+++ resolved
@@ -504,13 +504,7 @@
                     ++cbt->page_deleted_count;
                 continue;
             }
-<<<<<<< HEAD
-            return (__wt_value_return(session, cbt, upd));
-=======
-            key->data = WT_INSERT_KEY(ins);
-            key->size = WT_INSERT_KEY_SIZE(ins);
             return (__wt_value_return(cbt, upd));
->>>>>>> 6ed72590
         }
 
         /* Check for the beginning of the page. */
