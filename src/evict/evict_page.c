/*-
 * Copyright (c) 2014-2020 MongoDB, Inc.
 * Copyright (c) 2008-2014 WiredTiger, Inc.
 *	All rights reserved.
 *
 * See the file LICENSE for redistribution information.
 */

#include "wt_internal.h"

static int __evict_page_clean_update(WT_SESSION_IMPL *, WT_REF *, uint32_t);
static int __evict_page_dirty_update(WT_SESSION_IMPL *, WT_REF *, uint32_t);
static int __evict_review(WT_SESSION_IMPL *, WT_REF *, uint32_t, bool *);

/*
 * __evict_exclusive_clear --
 *     Release exclusive access to a page.
 */
static inline void
__evict_exclusive_clear(WT_SESSION_IMPL *session, WT_REF *ref, uint8_t previous_state)
{
    WT_ASSERT(session, ref->state == WT_REF_LOCKED && ref->page != NULL);

    WT_REF_SET_STATE(ref, previous_state);
}

/*
 * __evict_exclusive --
 *     Acquire exclusive access to a page.
 */
static inline int
__evict_exclusive(WT_SESSION_IMPL *session, WT_REF *ref)
{
    WT_ASSERT(session, ref->state == WT_REF_LOCKED);

    /*
     * Check for a hazard pointer indicating another thread is using the page, meaning the page
     * cannot be evicted.
     */
    if (__wt_hazard_check(session, ref, NULL) == NULL)
        return (0);

    WT_STAT_DATA_INCR(session, cache_eviction_hazard);
    WT_STAT_CONN_INCR(session, cache_eviction_hazard);
    return (__wt_set_return(session, EBUSY));
}

/*
 * __wt_page_release_evict --
 *     Release a reference to a page, and attempt to immediately evict it.
 */
int
__wt_page_release_evict(WT_SESSION_IMPL *session, WT_REF *ref, uint32_t flags)
{
    WT_BTREE *btree;
    WT_DECL_RET;
    uint32_t evict_flags;
    uint8_t previous_state;
    bool locked;

    btree = S2BT(session);

    /*
     * This function always releases the hazard pointer - ensure that's done regardless of whether
     * we can get exclusive access. Take some care with order of operations: if we release the
     * hazard pointer without first locking the page, it could be evicted in between.
     */
    previous_state = ref->state;
    locked =
      previous_state == WT_REF_MEM && WT_REF_CAS_STATE(session, ref, previous_state, WT_REF_LOCKED);
    if ((ret = __wt_hazard_clear(session, ref)) != 0 || !locked) {
        if (locked)
            WT_REF_SET_STATE(ref, previous_state);
        return (ret == 0 ? EBUSY : ret);
    }

    evict_flags = LF_ISSET(WT_READ_NO_SPLIT) ? WT_EVICT_CALL_NO_SPLIT : 0;
    FLD_SET(evict_flags, WT_EVICT_CALL_URGENT);

    (void)__wt_atomic_addv32(&btree->evict_busy, 1);
    ret = __wt_evict(session, ref, previous_state, evict_flags);
    (void)__wt_atomic_subv32(&btree->evict_busy, 1);

    return (ret);
}

/*
 * __wt_evict --
 *     Evict a page.
 */
int
__wt_evict(WT_SESSION_IMPL *session, WT_REF *ref, uint8_t previous_state, uint32_t flags)
{
    WT_CONNECTION_IMPL *conn;
    WT_CURSOR *hs_cursor_saved;
    WT_DECL_RET;
    WT_PAGE *page;
    uint64_t time_start, time_stop;
    bool clean_page, closing, force_evict_hs, inmem_split, local_gen, tree_dead;

    conn = S2C(session);
    page = ref->page;
    closing = LF_ISSET(WT_EVICT_CALL_CLOSING);
    force_evict_hs = false;
    local_gen = false;
    time_start = time_stop = 0; /* [-Werror=maybe-uninitialized] */

    __wt_verbose(
      session, WT_VERB_EVICT, "page %p (%s)", (void *)page, __wt_page_type_string(page->type));

    /*
     * If we have a history store cursor, save it. This ensures that if eviction needs to access the
     * history store, it will get its own cursor, avoiding potential problems if it were to
     * reposition or reset a history store cursor that we're in the middle of using for something
     * else.
     */
    hs_cursor_saved = session->hs_cursor;
    session->hs_cursor = NULL;

    tree_dead = F_ISSET(session->dhandle, WT_DHANDLE_DEAD);
    if (tree_dead)
        LF_SET(WT_EVICT_CALL_NO_SPLIT);

    /*
     * Before we enter the eviction generation, make sure this session has a cached history store
     * cursor, otherwise we can deadlock with a session wanting exclusive access to a handle: that
     * session will have a handle list write lock and will be waiting on eviction to drain, we'll be
     * inside eviction waiting on a handle list read lock to open a history store cursor.
     *
     * The test for the no-reconciliation flag is necessary because the session may already be doing
     * history store operations and if we open/close the existing history store cursor, we can
     * affect those already-running history store operations by changing the cursor state. When
     * doing history store operations, we set the no-reconciliation flag, use it as short-hand to
     * avoid that problem. This doesn't open up the window for the deadlock because setting the
     * no-reconciliation flag limits eviction to in-memory splits.
     *
     * The test for the connection's default session is because there are known problems with using
     * cached cursors from the default session.
     *
     * FIXME-WT-6037: This isn't reasonable and needs a better fix.
     */
    if (!WT_IS_METADATA(S2BT(session)->dhandle) && !F_ISSET(conn, WT_CONN_IN_MEMORY) &&
      session->hs_cursor == NULL && !F_ISSET(session, WT_SESSION_NO_RECONCILE) &&
      session != conn->default_session) {
        WT_RET(__wt_hs_cursor_open(session));
        WT_RET(__wt_hs_cursor_close(session));
    }

    /*
     * Enter the eviction generation. If we re-enter eviction, leave the previous eviction
     * generation (which must be as low as the current generation), untouched.
     */
    if (__wt_session_gen(session, WT_GEN_EVICT) == 0) {
        local_gen = true;
        __wt_session_gen_enter(session, WT_GEN_EVICT);
    }

    /*
     * Track how long forcible eviction took. Immediately increment the forcible eviction counter,
     * we might do an in-memory split and not an eviction, which skips the other statistics.
     */
    if (LF_ISSET(WT_EVICT_CALL_URGENT)) {
        time_start = __wt_clock(session);
        WT_STAT_CONN_INCR(session, cache_eviction_force);

        /*
         * Track history store pages being force evicted while holding a history store cursor open.
         */
        if (session->hs_cursor != NULL && WT_IS_HS(S2BT(session))) {
            force_evict_hs = true;
            WT_STAT_CONN_INCR(session, cache_eviction_force_hs);
        }
    }

    /*
     * Get exclusive access to the page if our caller doesn't have the tree locked down.
     */
    if (!closing) {
        WT_ERR(__evict_exclusive(session, ref));

        /*
         * Now the page is locked, remove it from the LRU eviction queue. We have to do this before
         * freeing the page memory or otherwise touching the reference because eviction paths assume
         * a non-NULL reference on the queue is pointing at valid memory.
         */
        __wt_evict_list_clear_page(session, ref);
    }

    /*
     * Review the page for conditions that would block its eviction. If the check fails (for
     * example, we find a page with active children), quit. Make this check for clean pages, too:
     * while unlikely eviction would choose an internal page with children, it's not disallowed.
     */
    WT_ERR(__evict_review(session, ref, flags, &inmem_split));

    /*
     * If there was an in-memory split, the tree has been left in the state we want: there is
     * nothing more to do.
     */
    if (inmem_split)
        goto done;

    /* Count evictions of internal pages during normal operation. */
    if (!closing && F_ISSET(ref, WT_REF_FLAG_INTERNAL)) {
        WT_STAT_CONN_INCR(session, cache_eviction_internal);
        WT_STAT_DATA_INCR(session, cache_eviction_internal);
    }

    /*
     * Track the largest page size seen at eviction, it tells us something about our ability to
     * force pages out before they're larger than the cache. We don't care about races, it's just a
     * statistic.
     */
    if (page->memory_footprint > conn->cache->evict_max_page_size)
        conn->cache->evict_max_page_size = page->memory_footprint;

    /* Figure out whether reconciliation was done on the page */
    clean_page = __wt_page_evict_clean(page);

    /*
     * Discard all page-deleted information. If a truncate call deleted this page, there's memory
     * associated with it we no longer need, eviction will have built a new version of the page.
     */
    if (ref->page_del != NULL) {
        __wt_free(session, ref->page_del->update_list);
        __wt_free(session, ref->page_del);
    }

    /* Update the reference and discard the page. */
    if (__wt_ref_is_root(ref))
        __wt_ref_out(session, ref);
    else if ((clean_page && !F_ISSET(conn, WT_CONN_IN_MEMORY)) || tree_dead)
        /*
         * Pages that belong to dead trees never write back to disk and can't support page splits.
         */
        WT_ERR(__evict_page_clean_update(session, ref, flags));
    else
        WT_ERR(__evict_page_dirty_update(session, ref, flags));

    if (LF_ISSET(WT_EVICT_CALL_URGENT)) {
        time_stop = __wt_clock(session);
        if (force_evict_hs)
            WT_STAT_CONN_INCR(session, cache_eviction_force_hs_success);
        if (clean_page) {
            WT_STAT_CONN_INCR(session, cache_eviction_force_clean);
            WT_STAT_CONN_INCRV(
              session, cache_eviction_force_clean_time, WT_CLOCKDIFF_US(time_stop, time_start));
        } else {
            WT_STAT_CONN_INCR(session, cache_eviction_force_dirty);
            WT_STAT_CONN_INCRV(
              session, cache_eviction_force_dirty_time, WT_CLOCKDIFF_US(time_stop, time_start));
        }
    }
    if (clean_page) {
        WT_STAT_CONN_INCR(session, cache_eviction_clean);
        WT_STAT_DATA_INCR(session, cache_eviction_clean);
    } else {
        WT_STAT_CONN_INCR(session, cache_eviction_dirty);
        WT_STAT_DATA_INCR(session, cache_eviction_dirty);
    }

    if (0) {
err:
        if (!closing)
            __evict_exclusive_clear(session, ref, previous_state);

        if (LF_ISSET(WT_EVICT_CALL_URGENT)) {
            time_stop = __wt_clock(session);
            if (force_evict_hs)
                WT_STAT_CONN_INCR(session, cache_eviction_force_hs_fail);
            WT_STAT_CONN_INCR(session, cache_eviction_force_fail);
            WT_STAT_CONN_INCRV(
              session, cache_eviction_force_fail_time, WT_CLOCKDIFF_US(time_stop, time_start));
        }

        WT_STAT_CONN_INCR(session, cache_eviction_fail);
        WT_STAT_DATA_INCR(session, cache_eviction_fail);
    }

done:
    /* Leave any local eviction generation. */
    if (local_gen)
        __wt_session_gen_leave(session, WT_GEN_EVICT);

    /* If the caller was using a history store cursor they should have closed it by now. */
    WT_ASSERT(session, session->hs_cursor == NULL);

    /* Restore caller's history store cursor. */
    session->hs_cursor = hs_cursor_saved;

    return (ret);
}

/*
 * __evict_delete_ref --
 *     Mark a page reference deleted and check if the parent can reverse split.
 */
static int
__evict_delete_ref(WT_SESSION_IMPL *session, WT_REF *ref, uint32_t flags)
{
    WT_DECL_RET;
    WT_PAGE *parent;
    WT_PAGE_INDEX *pindex;
    uint32_t ndeleted;

    if (__wt_ref_is_root(ref))
        return (0);

    /*
     * Avoid doing reverse splits when closing the file, it is wasted work and some structures may
     * have already been freed.
     */
    if (!LF_ISSET(WT_EVICT_CALL_NO_SPLIT | WT_EVICT_CALL_CLOSING)) {
        parent = ref->home;
        WT_INTL_INDEX_GET(session, parent, pindex);
        ndeleted = __wt_atomic_addv32(&pindex->deleted_entries, 1);

        /*
         * If more than 10% of the parent references are deleted, try a reverse split. Don't bother
         * if there is a single deleted reference: the internal page is empty and we have to wait
         * for eviction to notice.
         *
         * This will consume the deleted ref (and eventually free it). If the reverse split can't
         * get the access it needs because something is busy, be sure that the page still ends up
         * marked deleted.
         */
        if (ndeleted > pindex->entries / 10 && pindex->entries > 1) {
            if ((ret = __wt_split_reverse(session, ref)) == 0)
                return (0);
            WT_RET_BUSY_OK(ret);

            /*
             * The child must be locked after a failed reverse split.
             */
            WT_ASSERT(session, ref->state == WT_REF_LOCKED);
        }
    }

    WT_REF_SET_STATE(ref, WT_REF_DELETED);
    return (0);
}

/*
 * __evict_page_clean_update --
 *     Update a clean page's reference on eviction.
 */
static int
__evict_page_clean_update(WT_SESSION_IMPL *session, WT_REF *ref, uint32_t flags)
{
    WT_DECL_RET;

    /*
     * Discard the page and update the reference structure. A page with a disk address is an on-disk
     * page, and a page without a disk address is a re-instantiated deleted page (for example, by
     * searching), that was never subsequently written.
     */
    __wt_ref_out(session, ref);
    if (ref->addr == NULL) {
        WT_WITH_PAGE_INDEX(session, ret = __evict_delete_ref(session, ref, flags));
        WT_RET_BUSY_OK(ret);
    } else
        WT_REF_SET_STATE(ref, WT_REF_DISK);

    return (0);
}

/*
 * __evict_page_dirty_update --
 *     Update a dirty page's reference on eviction.
 */
static int
__evict_page_dirty_update(WT_SESSION_IMPL *session, WT_REF *ref, uint32_t evict_flags)
{
    WT_ADDR *addr;
    WT_DECL_RET;
    WT_MULTI multi;
    WT_PAGE_MODIFY *mod;
    bool closing;

    mod = ref->page->modify;
    closing = FLD_ISSET(evict_flags, WT_EVICT_CALL_CLOSING);

    WT_ASSERT(session, ref->addr == NULL);

    switch (mod->rec_result) {
    case WT_PM_REC_EMPTY:
        /*
         * Page is empty: Update the parent to reference a deleted page. Reconciliation left the
         * page "empty", so there's no older transaction in the system that might need to see an
         * earlier version of the page. There's no backing address, if we're forced to "read" into
         * that namespace, we instantiate a new page instead of trying to read from the backing
         * store.
         */
        __wt_ref_out(session, ref);
        WT_WITH_PAGE_INDEX(session, ret = __evict_delete_ref(session, ref, evict_flags));
        WT_RET_BUSY_OK(ret);
        break;
    case WT_PM_REC_MULTIBLOCK:
        /*
         * Multiple blocks: Either a split where we reconciled a page and it turned into a lot of
         * pages or an in-memory page that got too large, we forcibly evicted it, and there wasn't
         * anything to write.
         *
         * The latter is a special case of forced eviction. Imagine a thread updating a small set
         * keys on a leaf page. The page is too large or has too many deleted items, so we try and
         * evict it, but after reconciliation there's only a small amount of live data (so it's a
         * single page we can't split), and if there's an older reader somewhere, there's data on
         * the page we can't write (so the page can't be evicted). In that case, we end up here with
         * a single block that we can't write. Take advantage of the fact we have exclusive access
         * to the page and rewrite it in memory.
         */
        if (mod->mod_multi_entries == 1) {
            WT_ASSERT(session, closing == false);
            WT_RET(__wt_split_rewrite(session, ref, &mod->mod_multi[0]));
        } else
            WT_RET(__wt_split_multi(session, ref, closing));
        break;
    case WT_PM_REC_REPLACE:
        /*
         * 1-for-1 page swap: Update the parent to reference the replacement page.
         *
         * Publish: a barrier to ensure the structure fields are set before the state change makes
         * the page available to readers.
         */
        WT_ASSERT(session, mod->mod_replace.addr != NULL);
        WT_RET(__wt_calloc_one(session, &addr));
        *addr = mod->mod_replace;
        mod->mod_replace.addr = NULL;
        mod->mod_replace.size = 0;
        ref->addr = addr;

        /*
         * Eviction wants to keep this page if we have a disk image, re-instantiate the page in
         * memory, else discard the page.
         */
        if (mod->mod_disk_image == NULL) {
            __wt_page_modify_clear(session, ref->page);
            __wt_ref_out(session, ref);
            WT_REF_SET_STATE(ref, WT_REF_DISK);
        } else {
            /*
             * The split code works with WT_MULTI structures, build one for the disk image.
             */
            memset(&multi, 0, sizeof(multi));
            multi.disk_image = mod->mod_disk_image;

            WT_RET(__wt_split_rewrite(session, ref, &multi));
        }

        break;
    default:
        return (__wt_illegal_value(session, mod->rec_result));
    }

    return (0);
}

/*
 * __evict_child_check --
 *     Review an internal page for active children.
 */
static int
__evict_child_check(WT_SESSION_IMPL *session, WT_REF *parent)
{
    WT_REF *child;
    bool active;

    /*
     * There may be cursors in the tree walking the list of child pages. The parent is locked, so
     * all we care about is cursors already in the child pages, no thread can enter them. Any cursor
     * moving through the child pages must be hazard pointer coupling between pages, where the page
     * on which it currently has a hazard pointer must be in a state other than on-disk. Walk the
     * child list forward, then backward, to ensure we don't race with a cursor walking in the
     * opposite direction from our check.
     */
    WT_INTL_FOREACH_BEGIN (session, parent->page, child) {
        switch (child->state) {
        case WT_REF_DISK:    /* On-disk */
        case WT_REF_DELETED: /* On-disk, deleted */
            break;
        default:
            return (__wt_set_return(session, EBUSY));
        }
    }
    WT_INTL_FOREACH_END;
    WT_INTL_FOREACH_REVERSE_BEGIN(session, parent->page, child)
    {
        switch (child->state) {
        case WT_REF_DISK:    /* On-disk */
        case WT_REF_DELETED: /* On-disk, deleted */
            break;
        default:
            return (__wt_set_return(session, EBUSY));
        }
    }
    WT_INTL_FOREACH_END;

    /*
     * The fast check is done and there are no cursors in the child pages. Make sure the child
     * WT_REF structures pages can be discarded.
     */
    WT_INTL_FOREACH_BEGIN (session, parent->page, child) {
        switch (child->state) {
        case WT_REF_DISK: /* On-disk */
            break;
        case WT_REF_DELETED: /* On-disk, deleted */
                             /*
                              * If the child page was part of a truncate, transaction rollback might
                              * switch this page into its previous state at any time, so the delete
                              * must be resolved before the parent can be evicted.
                              *
                              * We have the internal page locked, which prevents a search from
                              * descending into it. However, a walk from an adjacent leaf page could
                              * attempt to hazard couple into a child page and free the page_del
                              * structure as we are examining it. Flip the state to locked to make
                              * this check safe: if that fails, we have raced with a read and should
                              * give up on evicting the parent.
                              */
            if (!__wt_atomic_casv8(&child->state, WT_REF_DELETED, WT_REF_LOCKED))
                return (__wt_set_return(session, EBUSY));
            active = __wt_page_del_active(session, child, true);
            child->state = WT_REF_DELETED;
            if (active)
                return (__wt_set_return(session, EBUSY));
            break;
        default:
            return (__wt_set_return(session, EBUSY));
        }
    }
    WT_INTL_FOREACH_END;

    return (0);
}

/*
 * __evict_review --
 *     Get exclusive access to the page and review the page and its subtree for conditions that
 *     would block its eviction.
 */
static int
__evict_review(WT_SESSION_IMPL *session, WT_REF *ref, uint32_t evict_flags, bool *inmem_splitp)
{
    WT_CACHE *cache;
    WT_CONNECTION_IMPL *conn;
    WT_DECL_RET;
    WT_PAGE *page;
    WT_TXN_SAVED_STATE old_state;
    uint32_t flags;
    bool closing, modified;
<<<<<<< HEAD
    bool restore_snapshot;
=======
    bool snapshot_acquired;
>>>>>>> 3e693213

    *inmem_splitp = false;

    conn = S2C(session);
    page = ref->page;
    flags = WT_REC_EVICT;
    closing = FLD_ISSET(evict_flags, WT_EVICT_CALL_CLOSING);
<<<<<<< HEAD
    restore_snapshot = false;
    if (!WT_SESSION_BTREE_SYNC(session))
        LF_SET(WT_REC_VISIBLE_ALL);
=======
    snapshot_acquired = false;
>>>>>>> 3e693213

    /*
     * Fail if an internal has active children, the children must be evicted first. The test is
     * necessary but shouldn't fire much: the eviction code is biased for leaf pages, an internal
     * page shouldn't be selected for eviction until all children have been evicted.
     */
    if (F_ISSET(ref, WT_REF_FLAG_INTERNAL)) {
        WT_WITH_PAGE_INDEX(session, ret = __evict_child_check(session, ref));
        if (ret != 0)
            WT_STAT_CONN_INCR(session, cache_eviction_fail_active_children_on_an_internal_page);
        WT_RET(ret);
    }

    /*
     * It is always OK to evict pages from dead trees if they don't have children.
     */
    if (F_ISSET(session->dhandle, WT_DHANDLE_DEAD))
        return (0);

    /*
     * Retrieve the modified state of the page. This must happen after the check for evictable
     * internal pages otherwise there is a race where a page could be marked modified due to a child
     * being transitioned to WT_REF_DISK after the modified check and before we visited the ref
     * while walking the parent index.
     */
    modified = __wt_page_is_modified(page);

    /*
     * Clean pages can't be evicted when running in memory only. This should be uncommon - we don't
     * add clean pages to the queue.
     */
    if (F_ISSET(conn, WT_CONN_IN_MEMORY) && !modified && !closing)
        return (__wt_set_return(session, EBUSY));

    /* Check if the page can be evicted. */
    if (!closing) {
        /*
         * Update the oldest ID to avoid wasted effort should it have fallen behind current.
         */
        if (modified)
            WT_RET(__wt_txn_update_oldest(session, WT_TXN_OLDEST_STRICT));

        if (!__wt_page_can_evict(session, ref, inmem_splitp))
            return (__wt_set_return(session, EBUSY));

        /*
         * Check for an append-only workload needing an in-memory split; we can't do this earlier
         * because in-memory splits require exclusive access. If an in-memory split completes, the
         * page stays in memory and the tree is left in the desired state: avoid the usual cleanup.
         */
        if (*inmem_splitp)
            return (__wt_split_insert(session, ref));
    }

    /* If the page is clean, we're done and we can evict. */
    if (!modified)
        return (0);

    /*
     * If reconciliation is disabled for this thread (e.g., during an eviction that writes to the
     * history store), give up.
     */
    if (F_ISSET(session, WT_SESSION_NO_RECONCILE))
        return (__wt_set_return(session, EBUSY));

    /*
     * If the page is dirty, reconcile it to decide if we can evict it.
     *
     * If we have an exclusive lock (we're discarding the tree), assert there are no updates we
     * cannot read.
     *
     * Don't set any other flags for internal pages: there are no update lists to be saved and
     * restored, changes can't be written into the history store table, nor can we re-create
     * internal pages in memory.
     *
     * For leaf pages:
     *
     * In-memory pages are a known configuration.
     *
     * Set the update/restore flag, so reconciliation will write blocks it can write and create a
     * list of skipped updates for blocks it cannot write, along with disk images. This is how
     * eviction of active, huge pages works: we take a big page and reconcile it into blocks, some
     * of which we write and discard, the rest of which we re-create as smaller in-memory pages,
     * (restoring the updates that stopped us from writing the block), and inserting the whole mess
     * into the page's parent. Set the flag in all cases because the incremental cost of
     * update/restore in reconciliation is minimal, eviction shouldn't have picked a page where
     * update/restore is necessary, absent some cache pressure. It's possible updates occurred after
     * we selected this page for eviction, but it's unlikely and we don't try and manage that risk.
     *
     * Additionally, if we aren't trying to free space in the cache, scrub the page and keep it in
     * memory.
     */
    cache = conn->cache;

    /*
     * Urgent eviction and forced eviction want two different behaviors for inefficient update
     * restore evictions, pass this flag so that reconciliation knows which to use.
     */
    if (FLD_ISSET(evict_flags, WT_EVICT_CALL_URGENT))
        LF_SET(WT_REC_CALL_URGENT);

    if (closing)
        LF_SET(WT_REC_VISIBILITY_ERR);
    else if (F_ISSET(ref, WT_REF_FLAG_INTERNAL) || WT_IS_HS(S2BT(session)))
        ;
    else if (WT_SESSION_BTREE_SYNC(session))
        LF_SET(WT_REC_HS);
    else if (F_ISSET(conn, WT_CONN_IN_MEMORY))
        LF_SET(WT_REC_IN_MEMORY | WT_REC_SCRUB);
    else {
        LF_SET(WT_REC_HS);

        /*
         * Scrub if we're supposed to or toss it in sometimes if we are in debugging mode.
         */
        if (F_ISSET(cache, WT_CACHE_EVICT_SCRUB) ||
          (F_ISSET(cache, WT_CACHE_EVICT_DEBUG_MODE) && __wt_random(&session->rnd) % 3 == 0))
            LF_SET(WT_REC_SCRUB);
    }

<<<<<<< HEAD
    /*
     * If we have entered eviction through application threads we like to update our snapshot to
     * evict pages that are not globally visible based on last_running transaction. We will save
     * some of the running transaction's context, get a new transaction snapshot, perform eviction
     * and restore the original transaction's context (including snapshot) once we are finished.
     */
    if (!F_ISSET(session, WT_SESSION_INTERNAL) && !WT_IS_HS(S2BT(session)) &&
      !WT_IS_METADATA(session->dhandle) && WT_SESSION_TXN_SHARED(session)->id != WT_TXN_NONE) {
        WT_RET(__wt_txn_save_and_update_snapshot(session, &old_state, &restore_snapshot));
        /* Clearing this flag means reconcile logic will use a more detailed snapshot visibility
         * checks rather than using last_running transaction for global visibility checks.
         */
        LF_CLR(WT_REC_VISIBLE_ALL);
        LF_SET(WT_REC_APP_UPDATED_SNAPSHOT);
    }

    /* Reconcile the page. */
=======
    /* Acquire a snapshot if coming through eviction thread route. */

    /*
     * TODO: We are deliberately not using a snapshot when checkpoint is active. This will ensure
     * that point-in-time checkpoints have a consistent version of data. Remove this condition once
     * fuzzy transaction ID based checkpoints work is merged.
     */
    if (FLD_ISSET(evict_flags, WT_REC_EVICTION_THREAD) && !WT_IS_HS(S2BT(session)) &&
      !conn->txn_global.checkpoint_running) {
        /*
         * We rely on the fact that the eviction threads are created with read committed isolation
         * by default. If this fact doesn't hold anymore in future, we have to force isolation
         * level.
         */
        WT_ASSERT(session, session->txn->isolation == WT_ISO_READ_COMMITTED);

        /*
         * Eviction threads do not need to pin anything in the cache. We have a exclusive lock for
         * the page being evicted so we are sure that the page will always be there while it is
         * being processed. Therefore, we use snapshot API that doesn't publish shared IDs to the
         * outside world.
         */
        __wt_txn_bump_snapshot(session);

        /*
         * Make sure once more that there is no checkpoint running. A new checkpoint might have
         * started between previous check and acquiring snapshot. If there is a checkpoint running,
         * release the checkpoint and fallback to global visibility checks.
         */
        if (conn->txn_global.checkpoint_running) {
            __wt_txn_release_snapshot(session);
            LF_SET(WT_REC_VISIBLE_ALL);
        } else {
            /*
             * If we acquired a snapshot for eviction, force the isolation to ensure the snapshot
             * isn't released when history store cursors are closed.
             */
            ++session->txn->forced_iso;
            snapshot_acquired = true;
        }
    } else if (!WT_SESSION_BTREE_SYNC(session))
        LF_SET(WT_REC_VISIBLE_ALL);

    WT_ASSERT(session, LF_ISSET(WT_REC_VISIBLE_ALL) || F_ISSET(session->txn, WT_TXN_HAS_SNAPSHOT));

    /*
     * Reconcile the page.
     */
>>>>>>> 3e693213
    ret = __wt_reconcile(session, ref, NULL, flags);

    if (ret != 0)
        WT_STAT_CONN_INCR(session, cache_eviction_fail_in_reconciliation);

<<<<<<< HEAD
    if (restore_snapshot)
        __wt_txn_restore_snapshot(session, &old_state);
=======
    if (snapshot_acquired) {
        --session->txn->forced_iso;
        __wt_txn_release_snapshot(session);
    }
>>>>>>> 3e693213

    WT_RET(ret);

    /*
     * Give up on eviction during a checkpoint if the page splits.
     *
     * We get here if checkpoint reads a page with history store entries: if more of those entries
     * are visible now than when the original eviction happened, the page could split. In most
     * workloads, this is very unlikely. However, since checkpoint is partway through reconciling
     * the parent page, a split can corrupt the checkpoint.
     */
    if (WT_SESSION_BTREE_SYNC(session) && page->modify->rec_result == WT_PM_REC_MULTIBLOCK)
        return (__wt_set_return(session, EBUSY));

    /*
     * Success: assert that the page is clean or reconciliation was configured to save updates.
     */
    WT_ASSERT(session, !__wt_page_is_modified(page) || LF_ISSET(WT_REC_HS | WT_REC_IN_MEMORY));

    return (0);
}<|MERGE_RESOLUTION|>--- conflicted
+++ resolved
@@ -547,11 +547,9 @@
     WT_TXN_SAVED_STATE old_state;
     uint32_t flags;
     bool closing, modified;
-<<<<<<< HEAD
     bool restore_snapshot;
-=======
-    bool snapshot_acquired;
->>>>>>> 3e693213
+    bool use_snapshot_for_app_thread;
+    bool use_snapshot_for_eviction_thread;
 
     *inmem_splitp = false;
 
@@ -559,17 +557,9 @@
     page = ref->page;
     flags = WT_REC_EVICT;
     closing = FLD_ISSET(evict_flags, WT_EVICT_CALL_CLOSING);
-<<<<<<< HEAD
     restore_snapshot = false;
-    if (!WT_SESSION_BTREE_SYNC(session))
-        LF_SET(WT_REC_VISIBLE_ALL);
-=======
-    snapshot_acquired = false;
->>>>>>> 3e693213
-
-    /*
-     * Fail if an internal has active children, the children must be evicted first. The test is
-     * necessary but shouldn't fire much: the eviction code is biased for leaf pages, an internal
+
+    /*
      * page shouldn't be selected for eviction until all children have been evicted.
      */
     if (F_ISSET(ref, WT_REF_FLAG_INTERNAL)) {
@@ -686,65 +676,40 @@
             LF_SET(WT_REC_SCRUB);
     }
 
-<<<<<<< HEAD
-    /*
-     * If we have entered eviction through application threads we like to update our snapshot to
-     * evict pages that are not globally visible based on last_running transaction. We will save
+    /*
+     * Acquire a snapshot if coming through eviction thread route.
+     *
+     * Also, if we have entered eviction through application threads we like to update our snapshot
+     * to evict pages that are not globally visible based on last_running transaction. We will save
      * some of the running transaction's context, get a new transaction snapshot, perform eviction
      * and restore the original transaction's context (including snapshot) once we are finished.
      */
-    if (!F_ISSET(session, WT_SESSION_INTERNAL) && !WT_IS_HS(S2BT(session)) &&
-      !WT_IS_METADATA(session->dhandle) && WT_SESSION_TXN_SHARED(session)->id != WT_TXN_NONE) {
-        WT_RET(__wt_txn_save_and_update_snapshot(session, &old_state, &restore_snapshot));
-        /* Clearing this flag means reconcile logic will use a more detailed snapshot visibility
-         * checks rather than using last_running transaction for global visibility checks.
-         */
-        LF_CLR(WT_REC_VISIBLE_ALL);
-        LF_SET(WT_REC_APP_UPDATED_SNAPSHOT);
-    }
-
-    /* Reconcile the page. */
-=======
-    /* Acquire a snapshot if coming through eviction thread route. */
 
     /*
      * TODO: We are deliberately not using a snapshot when checkpoint is active. This will ensure
      * that point-in-time checkpoints have a consistent version of data. Remove this condition once
      * fuzzy transaction ID based checkpoints work is merged.
      */
-    if (FLD_ISSET(evict_flags, WT_REC_EVICTION_THREAD) && !WT_IS_HS(S2BT(session)) &&
-      !conn->txn_global.checkpoint_running) {
-        /*
-         * We rely on the fact that the eviction threads are created with read committed isolation
-         * by default. If this fact doesn't hold anymore in future, we have to force isolation
-         * level.
-         */
-        WT_ASSERT(session, session->txn->isolation == WT_ISO_READ_COMMITTED);
-
-        /*
-         * Eviction threads do not need to pin anything in the cache. We have a exclusive lock for
-         * the page being evicted so we are sure that the page will always be there while it is
-         * being processed. Therefore, we use snapshot API that doesn't publish shared IDs to the
-         * outside world.
-         */
-        __wt_txn_bump_snapshot(session);
-
+
+    use_snapshot_for_app_thread = !F_ISSET(session, WT_SESSION_INTERNAL) &&
+      !WT_IS_METADATA(session->dhandle) && F_ISSET(session->txn, WT_TXN_RUNNING);
+    use_snapshot_for_eviction_thread = FLD_ISSET(evict_flags, WT_REC_EVICTION_THREAD);
+
+    if (!conn->txn_global.checkpoint_running && !WT_IS_HS(S2BT(session)) &&
+      (use_snapshot_for_app_thread || use_snapshot_for_eviction_thread)) {
+        WT_RET(__wt_txn_save_and_update_snapshot(session, &old_state));
+        restore_snapshot = true;
         /*
          * Make sure once more that there is no checkpoint running. A new checkpoint might have
          * started between previous check and acquiring snapshot. If there is a checkpoint running,
          * release the checkpoint and fallback to global visibility checks.
          */
         if (conn->txn_global.checkpoint_running) {
-            __wt_txn_release_snapshot(session);
+            __wt_txn_restore_snapshot(session, &old_state);
             LF_SET(WT_REC_VISIBLE_ALL);
-        } else {
-            /*
-             * If we acquired a snapshot for eviction, force the isolation to ensure the snapshot
-             * isn't released when history store cursors are closed.
-             */
-            ++session->txn->forced_iso;
-            snapshot_acquired = true;
-        }
+            restore_snapshot = false;
+        } else if (use_snapshot_for_app_thread)
+            LF_SET(WT_REC_APP_UPDATED_SNAPSHOT);
     } else if (!WT_SESSION_BTREE_SYNC(session))
         LF_SET(WT_REC_VISIBLE_ALL);
 
@@ -753,21 +718,13 @@
     /*
      * Reconcile the page.
      */
->>>>>>> 3e693213
     ret = __wt_reconcile(session, ref, NULL, flags);
 
     if (ret != 0)
         WT_STAT_CONN_INCR(session, cache_eviction_fail_in_reconciliation);
 
-<<<<<<< HEAD
     if (restore_snapshot)
         __wt_txn_restore_snapshot(session, &old_state);
-=======
-    if (snapshot_acquired) {
-        --session->txn->forced_iso;
-        __wt_txn_release_snapshot(session);
-    }
->>>>>>> 3e693213
 
     WT_RET(ret);
 
